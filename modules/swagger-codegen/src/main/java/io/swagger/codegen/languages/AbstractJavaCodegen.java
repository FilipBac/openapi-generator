--- conflicted
+++ resolved
@@ -51,11 +51,7 @@
 
     protected String dateLibrary = "threetenbp";
     protected boolean java8Mode = false;
-<<<<<<< HEAD
-=======
     protected boolean withXml = false;
-    protected String dateLibrary = "joda";
->>>>>>> 0416b033
     protected String invokerPackage = "io.swagger";
     protected String groupId = "io.swagger";
     protected String artifactId = "swagger-java";
@@ -387,7 +383,13 @@
             }
         }
 
-<<<<<<< HEAD
+        if(additionalProperties.containsKey(WITH_XML)) {
+            setWithXml(Boolean.parseBoolean(additionalProperties.get(WITH_XML).toString()));
+            if ( withXml ) {
+                additionalProperties.put(WITH_XML, "true");
+            }
+        }
+
         if (additionalProperties.containsKey(DATE_LIBRARY)) {
             setDateLibrary(additionalProperties.get("dateLibrary").toString());
         }
@@ -400,16 +402,6 @@
             importMapping.put("LocalDate", "org.threeten.bp.LocalDate");
             importMapping.put("OffsetDateTime", "org.threeten.bp.OffsetDateTime");
         } else if ("joda".equals(dateLibrary)) {
-=======
-        if(additionalProperties.containsKey(WITH_XML)) {
-            setWithXml(Boolean.parseBoolean(additionalProperties.get(WITH_XML).toString()));
-            if ( withXml ) {
-                additionalProperties.put(WITH_XML, "true");
-            }
-        }
-
-        if("joda".equals(dateLibrary)) {
->>>>>>> 0416b033
             additionalProperties.put("joda", "true");
             typeMapping.put("date", "LocalDate");
             typeMapping.put("DateTime", "DateTime");
