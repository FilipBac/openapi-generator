package io.swagger.codegen;

import io.swagger.models.ExternalDocs;

import java.util.ArrayList;
import java.util.HashSet;
import java.util.List;
import java.util.Map;
import java.util.Set;
import java.util.Arrays;

public class CodegenOperation {
    public final List<CodegenProperty> responseHeaders = new ArrayList<CodegenProperty>();
    public boolean hasAuthMethods, hasConsumes, hasProduces, hasParams, hasOptionalParams,
            returnTypeIsPrimitive, returnSimpleType, subresourceOperation, isMapContainer,
<<<<<<< HEAD
            isListContainer, isMultipart, hasMore = true,
            isResponseBinary = false, hasReference = false,
=======
            isListContainer, isMultipart, hasMore = Boolean.TRUE,
            isResponseBinary = Boolean.FALSE, isResponseFile = Boolean.FALSE, hasReference = Boolean.FALSE,
>>>>>>> ed1b6075
            isRestfulIndex, isRestfulShow, isRestfulCreate, isRestfulUpdate, isRestfulDestroy,
            isRestful;
    public String path, operationId, returnType, httpMethod, returnBaseType,
            returnContainer, summary, unescapedNotes, notes, baseName, defaultResponse, discriminator;
    public List<Map<String, String>> consumes, produces, prioritizedContentTypes;
    public CodegenParameter bodyParam;
    public List<CodegenParameter> allParams = new ArrayList<CodegenParameter>();
    public List<CodegenParameter> bodyParams = new ArrayList<CodegenParameter>();
    public List<CodegenParameter> pathParams = new ArrayList<CodegenParameter>();
    public List<CodegenParameter> queryParams = new ArrayList<CodegenParameter>();
    public List<CodegenParameter> headerParams = new ArrayList<CodegenParameter>();
    public List<CodegenParameter> formParams = new ArrayList<CodegenParameter>();
    public List<CodegenSecurity> authMethods;
    public List<String> tags;
    public List<CodegenResponse> responses = new ArrayList<CodegenResponse>();
    public Set<String> imports = new HashSet<String>();
    public List<Map<String, String>> examples;
    public ExternalDocs externalDocs;
    public Map<String, Object> vendorExtensions;
    public String nickname; // legacy support
    public String operationIdLowerCase; // for mardown documentation

    /**
     * Check if there's at least one parameter
     *
     * @return true if parameter exists, false otherwise
     */
    private static boolean nonempty(List<?> params) {
        return params != null && params.size() > 0;
    }
    
    /**
     * Check if there's at least one body parameter
     *
     * @return true if body parameter exists, false otherwise
     */
    public boolean getHasBodyParam() {
        return nonempty(bodyParams);
    }

    /**
     * Check if there's at least one query parameter
     *
     * @return true if query parameter exists, false otherwise
     */
    public boolean getHasQueryParams() {
        return nonempty(queryParams);
    }

    /**
     * Check if there's at least one header parameter
     *
     * @return true if header parameter exists, false otherwise
     */
    public boolean getHasHeaderParams() {
        return nonempty(headerParams);
    }

    /**
     * Check if there's at least one path parameter
     *
     * @return true if path parameter exists, false otherwise
     */
    public boolean getHasPathParams() {
        return nonempty(pathParams);
    }

    /**
     * Check if there's at least one form parameter
     *
     * @return true if any form parameter exists, false otherwise
     */
    public boolean getHasFormParams() {
        return nonempty(formParams);
    }

    /**
     * Check if there's at least one example parameter
     *
     * @return true if examples parameter exists, false otherwise
     */
    public boolean getHasExamples() {
        return nonempty(examples);
    }

    /**
     * Check if act as Restful index method
     *
     * @return true if act as Restful index method, false otherwise
     */
    public boolean isRestfulIndex() {
        return "GET".equals(httpMethod) && "".equals(pathWithoutBaseName());
    }

    /**
     * Check if act as Restful show method
     *
     * @return true if act as Restful show method, false otherwise
     */
    public boolean isRestfulShow() {
        return "GET".equals(httpMethod) && isMemberPath();
    }

    /**
     * Check if act as Restful create method
     *
     * @return true if act as Restful create method, false otherwise
     */
    public boolean isRestfulCreate() {
        return "POST".equals(httpMethod) && "".equals(pathWithoutBaseName());
    }

    /**
     * Check if act as Restful update method
     *
     * @return true if act as Restful update method, false otherwise
     */
    public boolean isRestfulUpdate() {
        return Arrays.asList("PUT", "PATCH").contains(httpMethod) && isMemberPath();
    }

    /**
     * Check if act as Restful destroy method
     *
     * @return true if act as Restful destroy method, false otherwise
     */
    public boolean isRestfulDestroy() {
        return "DELETE".equals(httpMethod) && isMemberPath();
    }

    /**
     * Check if Restful-style
     *
     * @return true if Restful-style, false otherwise
     */
    public boolean isRestful() {
        return isRestfulIndex() || isRestfulShow() || isRestfulCreate() || isRestfulUpdate() || isRestfulDestroy();
    }

    /**
     * Get the substring except baseName from path
     *
     * @return the substring
     */
    private String pathWithoutBaseName() {
        return baseName != null ? path.replace("/" + baseName.toLowerCase(), "") : path;
    }

    /**
     * Check if the path match format /xxx/:id
     *
     * @return true if path act as member
     */
    private boolean isMemberPath() {
        if (pathParams.size() != 1) return false;

        String id = pathParams.get(0).baseName;
        return ("/{" + id + "}").equals(pathWithoutBaseName());
    }

    @Override
    public String toString() {
        return String.format("%s(%s)", baseName, path);
    }

    @Override
    public boolean equals(Object o) {
        if (this == o) return true;
        if (o == null || getClass() != o.getClass()) return false;

        CodegenOperation that = (CodegenOperation) o;

        if (responseHeaders != null ? !responseHeaders.equals(that.responseHeaders) : that.responseHeaders != null)
            return false;
        if (hasAuthMethods != that.hasAuthMethods)
            return false;
        if (hasConsumes != that.hasConsumes)
            return false;
        if (hasProduces != that.hasProduces)
            return false;
        if (hasParams != that.hasParams)
            return false;
        if (hasOptionalParams != that.hasOptionalParams)
            return false;
        if (returnTypeIsPrimitive != that.returnTypeIsPrimitive)
            return false;
        if (returnSimpleType != that.returnSimpleType)
            return false;
        if (subresourceOperation != that.subresourceOperation)
            return false;
        if (isMapContainer != that.isMapContainer)
            return false;
        if (isListContainer != that.isListContainer)
            return false;
        if (isMultipart != that.isMultipart)
            return false;
        if (hasMore != that.hasMore)
            return false;
        if (isResponseBinary != that.isResponseBinary)
            return false;
<<<<<<< HEAD
        if (hasReference != that.hasReference)
=======
        if (isResponseFile != null ? !isResponseFile.equals(that.isResponseFile) : that.isResponseFile != null)
            return false;
        if (hasReference != null ? !hasReference.equals(that.hasReference) : that.hasReference != null)
>>>>>>> ed1b6075
            return false;
        if (path != null ? !path.equals(that.path) : that.path != null)
            return false;
        if (operationId != null ? !operationId.equals(that.operationId) : that.operationId != null)
            return false;
        if (returnType != null ? !returnType.equals(that.returnType) : that.returnType != null)
            return false;
        if (httpMethod != null ? !httpMethod.equals(that.httpMethod) : that.httpMethod != null)
            return false;
        if (returnBaseType != null ? !returnBaseType.equals(that.returnBaseType) : that.returnBaseType != null)
            return false;
        if (returnContainer != null ? !returnContainer.equals(that.returnContainer) : that.returnContainer != null)
            return false;
        if (summary != null ? !summary.equals(that.summary) : that.summary != null)
            return false;
        if (unescapedNotes != null ? !unescapedNotes.equals(that.unescapedNotes) : that.unescapedNotes != null)
            return false;
        if (notes != null ? !notes.equals(that.notes) : that.notes != null)
            return false;
        if (baseName != null ? !baseName.equals(that.baseName) : that.baseName != null)
            return false;
        if (defaultResponse != null ? !defaultResponse.equals(that.defaultResponse) : that.defaultResponse != null)
            return false;
        if (discriminator != null ? !discriminator.equals(that.discriminator) : that.discriminator != null)
            return false;
        if (consumes != null ? !consumes.equals(that.consumes) : that.consumes != null)
            return false;
        if (produces != null ? !produces.equals(that.produces) : that.produces != null)
            return false;
        if (bodyParam != null ? !bodyParam.equals(that.bodyParam) : that.bodyParam != null)
            return false;
        if (allParams != null ? !allParams.equals(that.allParams) : that.allParams != null)
            return false;
        if (bodyParams != null ? !bodyParams.equals(that.bodyParams) : that.bodyParams != null)
            return false;
        if (pathParams != null ? !pathParams.equals(that.pathParams) : that.pathParams != null)
            return false;
        if (queryParams != null ? !queryParams.equals(that.queryParams) : that.queryParams != null)
            return false;
        if (headerParams != null ? !headerParams.equals(that.headerParams) : that.headerParams != null)
            return false;
        if (formParams != null ? !formParams.equals(that.formParams) : that.formParams != null)
            return false;
        if (authMethods != null ? !authMethods.equals(that.authMethods) : that.authMethods != null)
            return false;
        if (tags != null ? !tags.equals(that.tags) : that.tags != null)
            return false;
        if (responses != null ? !responses.equals(that.responses) : that.responses != null)
            return false;
        if (imports != null ? !imports.equals(that.imports) : that.imports != null)
            return false;
        if (examples != null ? !examples.equals(that.examples) : that.examples != null)
            return false;
        if (externalDocs != null ? !externalDocs.equals(that.externalDocs) : that.externalDocs != null)
            return false;
        if (vendorExtensions != null ? !vendorExtensions.equals(that.vendorExtensions) : that.vendorExtensions != null)
            return false;
        if (nickname != null ? !nickname.equals(that.nickname) : that.nickname != null)
            return false;
        if ( prioritizedContentTypes != null ? !prioritizedContentTypes.equals(that.prioritizedContentTypes) : that.prioritizedContentTypes != null )
            return false;
        return operationIdLowerCase != null ? operationIdLowerCase.equals(that.operationIdLowerCase) : that.operationIdLowerCase == null;

    }

    @Override
    public int hashCode() {
        int result = responseHeaders.hashCode();
<<<<<<< HEAD
        result = 31 * result + (hasAuthMethods ? 13:31);
        result = 31 * result + (hasConsumes ? 13:31);
        result = 31 * result + (hasProduces ? 13:31);
        result = 31 * result + (hasParams ? 13:31);
        result = 31 * result + (hasOptionalParams ? 13:31);
        result = 31 * result + (returnTypeIsPrimitive ? 13:31);
        result = 31 * result + (returnSimpleType ? 13:31);
        result = 31 * result + (subresourceOperation ? 13:31);
        result = 31 * result + (isMapContainer ? 13:31);
        result = 31 * result + (isListContainer ? 13:31);
        result = 31 * result + (isMultipart ? 13:31);
        result = 31 * result + (hasMore ? 13:31);
        result = 31 * result + (isResponseBinary ? 13:31);
        result = 31 * result + (hasReference ? 13:31);
=======
        result = 31 * result + (hasAuthMethods != null ? hasAuthMethods.hashCode() : 0);
        result = 31 * result + (hasConsumes != null ? hasConsumes.hashCode() : 0);
        result = 31 * result + (hasProduces != null ? hasProduces.hashCode() : 0);
        result = 31 * result + (hasParams != null ? hasParams.hashCode() : 0);
        result = 31 * result + (hasOptionalParams != null ? hasOptionalParams.hashCode() : 0);
        result = 31 * result + (returnTypeIsPrimitive != null ? returnTypeIsPrimitive.hashCode() : 0);
        result = 31 * result + (returnSimpleType != null ? returnSimpleType.hashCode() : 0);
        result = 31 * result + (subresourceOperation != null ? subresourceOperation.hashCode() : 0);
        result = 31 * result + (isMapContainer != null ? isMapContainer.hashCode() : 0);
        result = 31 * result + (isListContainer != null ? isListContainer.hashCode() : 0);
        result = 31 * result + (isMultipart != null ? isMultipart.hashCode() : 0);
        result = 31 * result + (hasMore != null ? hasMore.hashCode() : 0);
        result = 31 * result + (isResponseBinary != null ? isResponseBinary.hashCode() : 0);
        result = 31 * result + (isResponseFile != null ? isResponseFile.hashCode() : 0);
        result = 31 * result + (hasReference != null ? hasReference.hashCode() : 0);
>>>>>>> ed1b6075
        result = 31 * result + (path != null ? path.hashCode() : 0);
        result = 31 * result + (operationId != null ? operationId.hashCode() : 0);
        result = 31 * result + (returnType != null ? returnType.hashCode() : 0);
        result = 31 * result + (httpMethod != null ? httpMethod.hashCode() : 0);
        result = 31 * result + (returnBaseType != null ? returnBaseType.hashCode() : 0);
        result = 31 * result + (returnContainer != null ? returnContainer.hashCode() : 0);
        result = 31 * result + (summary != null ? summary.hashCode() : 0);
        result = 31 * result + (unescapedNotes != null ? unescapedNotes.hashCode() : 0);
        result = 31 * result + (notes != null ? notes.hashCode() : 0);
        result = 31 * result + (baseName != null ? baseName.hashCode() : 0);
        result = 31 * result + (defaultResponse != null ? defaultResponse.hashCode() : 0);
        result = 31 * result + (discriminator != null ? discriminator.hashCode() : 0);
        result = 31 * result + (consumes != null ? consumes.hashCode() : 0);
        result = 31 * result + (produces != null ? produces.hashCode() : 0);
        result = 31 * result + (bodyParam != null ? bodyParam.hashCode() : 0);
        result = 31 * result + (allParams != null ? allParams.hashCode() : 0);
        result = 31 * result + (bodyParams != null ? bodyParams.hashCode() : 0);
        result = 31 * result + (pathParams != null ? pathParams.hashCode() : 0);
        result = 31 * result + (queryParams != null ? queryParams.hashCode() : 0);
        result = 31 * result + (headerParams != null ? headerParams.hashCode() : 0);
        result = 31 * result + (formParams != null ? formParams.hashCode() : 0);
        result = 31 * result + (authMethods != null ? authMethods.hashCode() : 0);
        result = 31 * result + (tags != null ? tags.hashCode() : 0);
        result = 31 * result + (responses != null ? responses.hashCode() : 0);
        result = 31 * result + (imports != null ? imports.hashCode() : 0);
        result = 31 * result + (examples != null ? examples.hashCode() : 0);
        result = 31 * result + (externalDocs != null ? externalDocs.hashCode() : 0);
        result = 31 * result + (vendorExtensions != null ? vendorExtensions.hashCode() : 0);
        result = 31 * result + (nickname != null ? nickname.hashCode() : 0);
        result = 31 * result + (prioritizedContentTypes != null ? prioritizedContentTypes.hashCode() : 0);
        result = 31 * result + (operationIdLowerCase != null ? operationIdLowerCase.hashCode() : 0);
        return result;
    }
}<|MERGE_RESOLUTION|>--- conflicted
+++ resolved
@@ -13,13 +13,8 @@
     public final List<CodegenProperty> responseHeaders = new ArrayList<CodegenProperty>();
     public boolean hasAuthMethods, hasConsumes, hasProduces, hasParams, hasOptionalParams,
             returnTypeIsPrimitive, returnSimpleType, subresourceOperation, isMapContainer,
-<<<<<<< HEAD
             isListContainer, isMultipart, hasMore = true,
-            isResponseBinary = false, hasReference = false,
-=======
-            isListContainer, isMultipart, hasMore = Boolean.TRUE,
-            isResponseBinary = Boolean.FALSE, isResponseFile = Boolean.FALSE, hasReference = Boolean.FALSE,
->>>>>>> ed1b6075
+            isResponseBinary = false, isResponseFile = false, hasReference = false,
             isRestfulIndex, isRestfulShow, isRestfulCreate, isRestfulUpdate, isRestfulDestroy,
             isRestful;
     public String path, operationId, returnType, httpMethod, returnBaseType,
@@ -220,13 +215,9 @@
             return false;
         if (isResponseBinary != that.isResponseBinary)
             return false;
-<<<<<<< HEAD
         if (hasReference != that.hasReference)
-=======
-        if (isResponseFile != null ? !isResponseFile.equals(that.isResponseFile) : that.isResponseFile != null)
-            return false;
-        if (hasReference != null ? !hasReference.equals(that.hasReference) : that.hasReference != null)
->>>>>>> ed1b6075
+            return false;
+        if (isResponseFile != that.isResponseFile)
             return false;
         if (path != null ? !path.equals(that.path) : that.path != null)
             return false;
@@ -295,7 +286,6 @@
     @Override
     public int hashCode() {
         int result = responseHeaders.hashCode();
-<<<<<<< HEAD
         result = 31 * result + (hasAuthMethods ? 13:31);
         result = 31 * result + (hasConsumes ? 13:31);
         result = 31 * result + (hasProduces ? 13:31);
@@ -309,24 +299,8 @@
         result = 31 * result + (isMultipart ? 13:31);
         result = 31 * result + (hasMore ? 13:31);
         result = 31 * result + (isResponseBinary ? 13:31);
+        result = 31 * result + (isResponseFile ? 13:31);
         result = 31 * result + (hasReference ? 13:31);
-=======
-        result = 31 * result + (hasAuthMethods != null ? hasAuthMethods.hashCode() : 0);
-        result = 31 * result + (hasConsumes != null ? hasConsumes.hashCode() : 0);
-        result = 31 * result + (hasProduces != null ? hasProduces.hashCode() : 0);
-        result = 31 * result + (hasParams != null ? hasParams.hashCode() : 0);
-        result = 31 * result + (hasOptionalParams != null ? hasOptionalParams.hashCode() : 0);
-        result = 31 * result + (returnTypeIsPrimitive != null ? returnTypeIsPrimitive.hashCode() : 0);
-        result = 31 * result + (returnSimpleType != null ? returnSimpleType.hashCode() : 0);
-        result = 31 * result + (subresourceOperation != null ? subresourceOperation.hashCode() : 0);
-        result = 31 * result + (isMapContainer != null ? isMapContainer.hashCode() : 0);
-        result = 31 * result + (isListContainer != null ? isListContainer.hashCode() : 0);
-        result = 31 * result + (isMultipart != null ? isMultipart.hashCode() : 0);
-        result = 31 * result + (hasMore != null ? hasMore.hashCode() : 0);
-        result = 31 * result + (isResponseBinary != null ? isResponseBinary.hashCode() : 0);
-        result = 31 * result + (isResponseFile != null ? isResponseFile.hashCode() : 0);
-        result = 31 * result + (hasReference != null ? hasReference.hashCode() : 0);
->>>>>>> ed1b6075
         result = 31 * result + (path != null ? path.hashCode() : 0);
         result = 31 * result + (operationId != null ? operationId.hashCode() : 0);
         result = 31 * result + (returnType != null ? returnType.hashCode() : 0);
