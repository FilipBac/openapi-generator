package {{package}};

import {{invokerPackage}}.ApiException;
import {{invokerPackage}}.ApiClient;
import {{invokerPackage}}.Configuration;
import {{invokerPackage}}.Pair;
import {{invokerPackage}}.TypeRef;

import {{modelPackage}}.*;

import java.util.*;

{{#imports}}import {{import}};
{{/imports}}

import java.io.File;
import java.util.Map;
import java.util.HashMap;

{{>generatedAnnotation}}
{{#operations}}
public class {{classname}} {
  private ApiClient {{localVariablePrefix}}apiClient;

  public {{classname}}() {
    this(Configuration.getDefaultApiClient());
  }

  public {{classname}}(ApiClient apiClient) {
    this.{{localVariablePrefix}}apiClient = apiClient;
  }

  public ApiClient getApiClient() {
    return {{localVariablePrefix}}apiClient;
  }

  public void setApiClient(ApiClient apiClient) {
    this.{{localVariablePrefix}}apiClient = apiClient;
  }

  {{#operation}}
  /**
   * {{summary}}
   * {{notes}}
{{#allParams}}   * @param {{paramName}} {{description}}
{{/allParams}}   * @return {{#returnType}}{{{returnType}}}{{/returnType}}{{^returnType}}void{{/returnType}}
   */
  public {{#returnType}}{{{returnType}}} {{/returnType}}{{^returnType}}void {{/returnType}}{{nickname}} ({{#allParams}}{{{dataType}}} {{paramName}}{{#hasMore}}, {{/hasMore}}{{/allParams}}) throws ApiException {
    Object {{localVariablePrefix}}postBody = {{#bodyParam}}{{^isBinary}}{{paramName}}{{/isBinary}}{{#isBinary}}null{{/isBinary}}{{/bodyParam}}{{^bodyParam}}null{{/bodyParam}};
    byte[] {{localVariablePrefix}}postBinaryBody = {{#bodyParam}}{{#isBinary}}{{paramName}}{{/isBinary}}{{^isBinary}}null{{/isBinary}}{{/bodyParam}}{{^bodyParam}}null{{/bodyParam}};
    {{#allParams}}{{#required}}
     // verify the required parameter '{{paramName}}' is set
     if ({{paramName}} == null) {
        throw new ApiException(400, "Missing the required parameter '{{paramName}}' when calling {{nickname}}");
     }
     {{/required}}{{/allParams}}
    // create path and map variables
    String {{localVariablePrefix}}path = "{{{path}}}".replaceAll("\\{format\\}","json"){{#pathParams}}
      .replaceAll("\\{" + "{{baseName}}" + "\\}", {{localVariablePrefix}}apiClient.escapeString({{{paramName}}}.toString())){{/pathParams}};

    // query params
    List<Pair> {{localVariablePrefix}}queryParams = new ArrayList<Pair>();
    Map<String, String> {{localVariablePrefix}}headerParams = new HashMap<String, String>();
    Map<String, Object> {{localVariablePrefix}}formParams = new HashMap<String, Object>();

    {{#queryParams}}
    {{localVariablePrefix}}queryParams.addAll({{localVariablePrefix}}apiClient.parameterToPairs("{{#collectionFormat}}{{{collectionFormat}}}{{/collectionFormat}}", "{{baseName}}", {{paramName}}));
    {{/queryParams}}

    {{#headerParams}}if ({{paramName}} != null)
    {{localVariablePrefix}}headerParams.put("{{baseName}}", {{localVariablePrefix}}apiClient.parameterToString({{paramName}}));
    {{/headerParams}}

    {{#formParams}}if ({{paramName}} != null)
      {{localVariablePrefix}}formParams.put("{{baseName}}", {{paramName}});
    {{/formParams}}

    final String[] {{localVariablePrefix}}accepts = {
      {{#produces}}"{{mediaType}}"{{#hasMore}}, {{/hasMore}}{{/produces}}
    };
    final String {{localVariablePrefix}}accept = {{localVariablePrefix}}apiClient.selectHeaderAccept({{localVariablePrefix}}accepts);

    final String[] {{localVariablePrefix}}contentTypes = {
      {{#consumes}}"{{mediaType}}"{{#hasMore}}, {{/hasMore}}{{/consumes}}
    };
    final String {{localVariablePrefix}}contentType = {{localVariablePrefix}}apiClient.selectHeaderContentType({{localVariablePrefix}}contentTypes);
<<<<<<< HEAD
  
    String[] {{localVariablePrefix}}authNames = new String[] { {{#authMethods}}"{{name}}"{{#hasMore}}, {{/hasMore}}{{/authMethods}} };
    {{#responses}}
    {{#isDefault}}
    
    {{#isBinary}}
    byte[] {{localVariablePrefix}}response = null;
    {{localVariablePrefix}}response = {{localVariablePrefix}}apiClient.invokeBinaryAPI({{localVariablePrefix}}path, "{{httpMethod}}", {{localVariablePrefix}}queryParams,{{localVariablePrefix}} postBody, {{localVariablePrefix}}postBinaryBody, {{localVariablePrefix}}headerParams, {{localVariablePrefix}}formParams, {{localVariablePrefix}}accept, {{localVariablePrefix}}contentType, {{localVariablePrefix}}authNames);
    return {{localVariablePrefix}}response;
    {{/isBinary}}
    
    {{^isBinary}}
    {{#returnType}}
    TypeRef {{localVariablePrefix}}returnType = new TypeRef<{{{returnType}}}>() {};
    return {{localVariablePrefix}}apiClient.invokeAPI({{localVariablePrefix}}path, "{{httpMethod}}", {{localVariablePrefix}}queryParams, {{localVariablePrefix}}postBody, {{localVariablePrefix}}postBinaryBody, {{localVariablePrefix}}headerParams, {{localVariablePrefix}}formParams, {{localVariablePrefix}}accept, {{localVariablePrefix}}contentType, {{localVariablePrefix}}authNames, {{localVariablePrefix}}returnType);
    {{/returnType}}{{^returnType}}
    {{localVariablePrefix}}apiClient.invokeAPI({{localVariablePrefix}}path, "{{httpMethod}}", {{localVariablePrefix}}queryParams, {{localVariablePrefix}}postBody, {{localVariablePrefix}}postBinaryBody, {{localVariablePrefix}}headerParams, {{localVariablePrefix}}formParams, {{localVariablePrefix}}accept, {{localVariablePrefix}}contentType, {{localVariablePrefix}}authNames, null);
    {{/returnType}}
    {{/isBinary}}
    
    {{/isDefault}}
    {{/responses}}      
=======

    if({{localVariablePrefix}}contentType.startsWith("multipart/form-data")) {
      boolean {{localVariablePrefix}}hasFields = false;
      FormDataMultiPart {{localVariablePrefix}}mp = new FormDataMultiPart();
      {{#formParams}}{{#notFile}}
      if ({{paramName}} != null) {
        {{localVariablePrefix}}hasFields = true;
        {{localVariablePrefix}}mp.field("{{baseName}}", {{localVariablePrefix}}apiClient.parameterToString({{paramName}}), MediaType.MULTIPART_FORM_DATA_TYPE);
      }
      {{/notFile}}{{#isFile}}
      if ({{paramName}} != null) {
        {{localVariablePrefix}}hasFields = true;
        {{localVariablePrefix}}mp.field("{{baseName}}", {{paramName}}.getName());
        {{localVariablePrefix}}mp.bodyPart(new FileDataBodyPart("{{baseName}}", {{paramName}}, MediaType.MULTIPART_FORM_DATA_TYPE));
      }
      {{/isFile}}{{/formParams}}
      if({{localVariablePrefix}}hasFields)
        {{localVariablePrefix}}postBody = {{localVariablePrefix}}mp;
    }
    else {
      {{#formParams}}{{#notFile}}if ({{paramName}} != null)
        {{localVariablePrefix}}formParams.put("{{baseName}}", {{localVariablePrefix}}apiClient.parameterToString({{paramName}}));{{/notFile}}
      {{/formParams}}
    }

    try {

      String[] {{localVariablePrefix}}authNames = new String[] { {{#authMethods}}"{{name}}"{{#hasMore}}, {{/hasMore}}{{/authMethods}} };

      {{#responses}}{{#isDefault}}
      {{#isBinary}}
      byte[] {{localVariablePrefix}}response = null;
      {{localVariablePrefix}}response = {{localVariablePrefix}}apiClient.invokeBinaryAPI({{localVariablePrefix}}path, "{{httpMethod}}", {{localVariablePrefix}}queryParams,{{localVariablePrefix}} postBody, {{localVariablePrefix}}postBinaryBody, {{localVariablePrefix}}headerParams, {{localVariablePrefix}}formParams, {{localVariablePrefix}}accept, {{localVariablePrefix}}contentType, {{localVariablePrefix}}authNames);
      return {{localVariablePrefix}}response;

      {{/isBinary}}
      {{^isBinary}}

       String {{localVariablePrefix}}response = {{localVariablePrefix}}apiClient.invokeAPI({{localVariablePrefix}}path, "{{httpMethod}}", {{localVariablePrefix}}queryParams, {{localVariablePrefix}}postBody, {{localVariablePrefix}}postBinaryBody, {{localVariablePrefix}}headerParams, {{localVariablePrefix}}formParams, {{localVariablePrefix}}accept, {{localVariablePrefix}}contentType, {{localVariablePrefix}}authNames);
       if({{localVariablePrefix}}response != null){
         return {{#returnType}}({{{returnType}}}) {{localVariablePrefix}}apiClient.deserialize({{localVariablePrefix}}response, "{{returnContainer}}", {{returnBaseType}}.class){{/returnType}};
       }
       else {
            return {{#returnType}}null{{/returnType}};
       }
     {{/isBinary}}
     {{/isDefault}}
     {{/responses}}

    } catch (ApiException ex) {
      throw ex;
    }
>>>>>>> d4b4fe4b
  }
  {{/operation}}
}
{{/operations}}<|MERGE_RESOLUTION|>--- conflicted
+++ resolved
@@ -84,18 +84,17 @@
       {{#consumes}}"{{mediaType}}"{{#hasMore}}, {{/hasMore}}{{/consumes}}
     };
     final String {{localVariablePrefix}}contentType = {{localVariablePrefix}}apiClient.selectHeaderContentType({{localVariablePrefix}}contentTypes);
-<<<<<<< HEAD
-  
+
     String[] {{localVariablePrefix}}authNames = new String[] { {{#authMethods}}"{{name}}"{{#hasMore}}, {{/hasMore}}{{/authMethods}} };
     {{#responses}}
     {{#isDefault}}
-    
+
     {{#isBinary}}
     byte[] {{localVariablePrefix}}response = null;
     {{localVariablePrefix}}response = {{localVariablePrefix}}apiClient.invokeBinaryAPI({{localVariablePrefix}}path, "{{httpMethod}}", {{localVariablePrefix}}queryParams,{{localVariablePrefix}} postBody, {{localVariablePrefix}}postBinaryBody, {{localVariablePrefix}}headerParams, {{localVariablePrefix}}formParams, {{localVariablePrefix}}accept, {{localVariablePrefix}}contentType, {{localVariablePrefix}}authNames);
     return {{localVariablePrefix}}response;
     {{/isBinary}}
-    
+
     {{^isBinary}}
     {{#returnType}}
     TypeRef {{localVariablePrefix}}returnType = new TypeRef<{{{returnType}}}>() {};
@@ -104,63 +103,9 @@
     {{localVariablePrefix}}apiClient.invokeAPI({{localVariablePrefix}}path, "{{httpMethod}}", {{localVariablePrefix}}queryParams, {{localVariablePrefix}}postBody, {{localVariablePrefix}}postBinaryBody, {{localVariablePrefix}}headerParams, {{localVariablePrefix}}formParams, {{localVariablePrefix}}accept, {{localVariablePrefix}}contentType, {{localVariablePrefix}}authNames, null);
     {{/returnType}}
     {{/isBinary}}
-    
+
     {{/isDefault}}
-    {{/responses}}      
-=======
-
-    if({{localVariablePrefix}}contentType.startsWith("multipart/form-data")) {
-      boolean {{localVariablePrefix}}hasFields = false;
-      FormDataMultiPart {{localVariablePrefix}}mp = new FormDataMultiPart();
-      {{#formParams}}{{#notFile}}
-      if ({{paramName}} != null) {
-        {{localVariablePrefix}}hasFields = true;
-        {{localVariablePrefix}}mp.field("{{baseName}}", {{localVariablePrefix}}apiClient.parameterToString({{paramName}}), MediaType.MULTIPART_FORM_DATA_TYPE);
-      }
-      {{/notFile}}{{#isFile}}
-      if ({{paramName}} != null) {
-        {{localVariablePrefix}}hasFields = true;
-        {{localVariablePrefix}}mp.field("{{baseName}}", {{paramName}}.getName());
-        {{localVariablePrefix}}mp.bodyPart(new FileDataBodyPart("{{baseName}}", {{paramName}}, MediaType.MULTIPART_FORM_DATA_TYPE));
-      }
-      {{/isFile}}{{/formParams}}
-      if({{localVariablePrefix}}hasFields)
-        {{localVariablePrefix}}postBody = {{localVariablePrefix}}mp;
-    }
-    else {
-      {{#formParams}}{{#notFile}}if ({{paramName}} != null)
-        {{localVariablePrefix}}formParams.put("{{baseName}}", {{localVariablePrefix}}apiClient.parameterToString({{paramName}}));{{/notFile}}
-      {{/formParams}}
-    }
-
-    try {
-
-      String[] {{localVariablePrefix}}authNames = new String[] { {{#authMethods}}"{{name}}"{{#hasMore}}, {{/hasMore}}{{/authMethods}} };
-
-      {{#responses}}{{#isDefault}}
-      {{#isBinary}}
-      byte[] {{localVariablePrefix}}response = null;
-      {{localVariablePrefix}}response = {{localVariablePrefix}}apiClient.invokeBinaryAPI({{localVariablePrefix}}path, "{{httpMethod}}", {{localVariablePrefix}}queryParams,{{localVariablePrefix}} postBody, {{localVariablePrefix}}postBinaryBody, {{localVariablePrefix}}headerParams, {{localVariablePrefix}}formParams, {{localVariablePrefix}}accept, {{localVariablePrefix}}contentType, {{localVariablePrefix}}authNames);
-      return {{localVariablePrefix}}response;
-
-      {{/isBinary}}
-      {{^isBinary}}
-
-       String {{localVariablePrefix}}response = {{localVariablePrefix}}apiClient.invokeAPI({{localVariablePrefix}}path, "{{httpMethod}}", {{localVariablePrefix}}queryParams, {{localVariablePrefix}}postBody, {{localVariablePrefix}}postBinaryBody, {{localVariablePrefix}}headerParams, {{localVariablePrefix}}formParams, {{localVariablePrefix}}accept, {{localVariablePrefix}}contentType, {{localVariablePrefix}}authNames);
-       if({{localVariablePrefix}}response != null){
-         return {{#returnType}}({{{returnType}}}) {{localVariablePrefix}}apiClient.deserialize({{localVariablePrefix}}response, "{{returnContainer}}", {{returnBaseType}}.class){{/returnType}};
-       }
-       else {
-            return {{#returnType}}null{{/returnType}};
-       }
-     {{/isBinary}}
-     {{/isDefault}}
-     {{/responses}}
-
-    } catch (ApiException ex) {
-      throw ex;
-    }
->>>>>>> d4b4fe4b
+    {{/responses}}
   }
   {{/operation}}
 }
