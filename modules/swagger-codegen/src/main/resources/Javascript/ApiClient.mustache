--- conflicted
+++ resolved
@@ -214,13 +214,8 @@
   };
 
   ApiClient.prototype.callApi = function callApi(path, httpMethod, pathParams,
-<<<<<<< HEAD
       queryParams, headerParams, formParams, bodyParam, authNames, contentTypes,
-      accepts, returnType, callback) {
-=======
-      queryParams, headerParams, formParams, bodyParam, contentTypes, accepts,
-      returnType{{^usePromises}}, callback{{/usePromises}}) {
->>>>>>> 812ff2f2
+      accepts, returnType{{^usePromises}}, callback{{/usePromises}}) {
     var _this = this;
     var url = this.buildUrl(path, pathParams);
     var request = superagent(httpMethod, url);
