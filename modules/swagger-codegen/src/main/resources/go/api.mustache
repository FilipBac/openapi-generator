package {{packageName}}

{{#operations}}
import (
    "strings"
    "fmt"
    "encoding/json"
    "errors"
{{#imports}}    "{{import}}"
{{/imports}}
)

type {{classname}} struct {
    Configuration Configuration
}

func New{{classname}}() *{{classname}}{
    configuration := NewConfiguration()
    return &{{classname}} {
        Configuration: *configuration,
    }
}

func New{{classname}}WithBasePath(basePath string) *{{classname}}{
    configuration := NewConfiguration()
    configuration.BasePath = basePath
    
    return &{{classname}} {
        Configuration: *configuration,
    }
}

{{#operation}}
/**
 * {{summary}}
 * {{notes}}
{{#allParams}} * @param {{paramName}} {{description}}
{{/allParams}} * @return {{#returnType}}{{{returnType}}}{{/returnType}}{{^returnType}}void{{/returnType}}
 */
func (a {{classname}}) {{nickname}} ({{#allParams}}{{paramName}} {{{dataType}}}{{#hasMore}}, {{/hasMore}}{{/allParams}}) ({{#returnType}}{{{returnType}}}, {{/returnType}}error) {
<<<<<<< HEAD
    var httpMethod = {{httpMethod}}
        // create path and map variables
    path := c.Configuration.BasePath + "{{basePathWithoutHost}}{{path}}"
{{#pathParams}}    path = strings.Replace(path, "{" + "{{baseName}}" + "}", fmt.Sprintf("%v", {{paramName}}), -1)
{{/pathParams}}

=======
    {{#allParams}}
    {{#required}}
    // verify the required parameter '{{paramName}}' is set
    if &{{paramName}} == nil {
        return {{#returnType}}*new({{{returnType}}}), {{/returnType}}errors.New("Missing required parameter '{{paramName}}' when calling {{classname}}->{{operationId}}")
    }
    {{/required}}
    {{/allParams}}
>>>>>>> c375f2fe
    _sling := sling.New().{{httpMethod}}(a.Configuration.BasePath)

    {{#authMethods}}// authentication ({{name}}) required
    {{#isApiKey}}{{#isKeyInHeader}}
    // set key with prefix in header
    _sling.Set("{{keyParamName}}", a.Configuration.GetApiKeyWithPrefix("{{keyParamName}}"))
    {{/isKeyInHeader}}{{#isKeyInQuery}}
    // set key with prefix in querystring
    {{#hasKeyParamName}}    type KeyQueryParams struct {
            {{keyParamName}}    string `url:"{{keyParamName}},omitempty"`
    }
    _sling = _sling.QueryStruct(&KeyQueryParams{ {{keyParamName}}: a.Configuration.GetApiKeyWithPrefix("{{keyParamName}}") })
    {{/hasKeyParamName}}
    {{/isKeyInQuery}}{{/isApiKey}}    
    {{#isBasic}}
    // http basic authentication required
    if a.Configuration.Username != "" || a.Configuration.Password != ""{
        _sling.Set("Authorization",  "Basic " + a.Configuration.GetBasicAuthEncodedString())
    }
    {{/isBasic}}
    {{#isOAuth}}
    // oauth required
    if a.Configuration.AccessToken != ""{
        _sling.Set("Authorization", "Bearer " +  a.Configuration.AccessToken)
    }
    {{/isOAuth}}    
    {{/authMethods}}


    // add default headers if any
    for key := range a.Configuration.DefaultHeader {
      _sling = _sling.Set(key, a.Configuration.DefaultHeader[key])
    }
    
{{#hasQueryParams}}    type QueryParams struct {
        {{#queryParams}}{{vendorExtensions.x-exportParamName}}    {{dataType}} `url:"{{baseName}},omitempty"`
        {{/queryParams}}
}
    _sling = _sling.QueryStruct(&QueryParams{ {{#queryParams}}{{vendorExtensions.x-exportParamName}}: {{paramName}}{{#hasMore}},{{/hasMore}}{{/queryParams}} })
{{/hasQueryParams}}

    // to determine the Content-Type header
    localVarHttpContentTypes := []string {
        {{#consumes}}
        "{{mediaType}}", 
        {{/consumes}}
    }
    //set Content-Type header
    localVarHttpContentType := a.Configuration.ApiClient.SelectHeaderContentType(localVarHttpContentTypes)
    if localVarHttpContentType != "" {    
      _sling = _sling.Set("Content-Type", localVarHttpContentType)
    }

    // to determine the Accept header
    localVarHttpHeaderAccepts := []string {
        {{#produces}}
        "{{mediaType}}", 
        {{/produces}}
    }
    //set Accept header
    localVarHttpHeaderAccept := a.Configuration.ApiClient.SelectHeaderAccept(localVarHttpHeaderAccepts)
    if localVarHttpHeaderAccept != "" {  
        _sling = _sling.Set("Accept", localVarHttpHeaderAccept)
    }
{{#hasHeaderParams}}{{#headerParams}}    // header params "{{baseName}}"
    _sling = _sling.Set("{{baseName}}", {{paramName}})
{{/headerParams}}{{/hasHeaderParams}}
{{#hasFormParams}}    type FormParams struct {
{{#formParams}}        {{vendorExtensions.x-exportParamName}}    {{dataType}} `url:"{{baseName}},omitempty"`
{{/formParams}}
    }
    _sling = _sling.BodyForm(&FormParams{ {{#formParams}}{{vendorExtensions.x-exportParamName}}: {{paramName}}{{#hasMore}},{{/hasMore}}{{/formParams}} })
{{/hasFormParams}}
{{#hasBodyParam}}{{#bodyParams}}// body params
    _sling = _sling.BodyJSON({{paramName}})
{{/bodyParams}}{{/hasBodyParam}}
{{#returnType}}  var successPayload = new({{returnType}}){{/returnType}}

  // We use this map (below) so that any arbitrary error JSON can be handled.
  // FIXME: This is in the absence of this Go generator honoring the non-2xx
  // response (error) models, which needs to be implemented at some point.
  var failurePayload map[string]interface{}

  httpResponse, err := _sling.Receive({{#returnType}}successPayload{{/returnType}}{{^returnType}}nil{{/returnType}}, &failurePayload)

  if err == nil {
    // err == nil only means that there wasn't a sub-application-layer error (e.g. no network error)
    if failurePayload != nil {
      // If the failurePayload is present, there likely was some kind of non-2xx status
      // returned (and a JSON payload error present)
      var str []byte
      str, err = json.Marshal(failurePayload)
      if err == nil { // For safety, check for an error marshalling... probably superfluous
        // This will return the JSON error body as a string
        err = errors.New(string(str))
      }
  } else {
    // So, there was no network-type error, and nothing in the failure payload,
    // but we should still check the status code
    if httpResponse == nil {
      // This should never happen...
      err = errors.New("No HTTP Response received.")
    } else if code := httpResponse.StatusCode; 200 > code || code > 299 {
        err = errors.New("HTTP Error: " + string(httpResponse.StatusCode))
      }
    }
  }

  return {{#returnType}}*successPayload, {{/returnType}}err
}
{{/operation}}
{{/operations}}<|MERGE_RESOLUTION|>--- conflicted
+++ resolved
@@ -38,14 +38,13 @@
 {{/allParams}} * @return {{#returnType}}{{{returnType}}}{{/returnType}}{{^returnType}}void{{/returnType}}
  */
 func (a {{classname}}) {{nickname}} ({{#allParams}}{{paramName}} {{{dataType}}}{{#hasMore}}, {{/hasMore}}{{/allParams}}) ({{#returnType}}{{{returnType}}}, {{/returnType}}error) {
-<<<<<<< HEAD
+
     var httpMethod = {{httpMethod}}
         // create path and map variables
     path := c.Configuration.BasePath + "{{basePathWithoutHost}}{{path}}"
 {{#pathParams}}    path = strings.Replace(path, "{" + "{{baseName}}" + "}", fmt.Sprintf("%v", {{paramName}}), -1)
 {{/pathParams}}
 
-=======
     {{#allParams}}
     {{#required}}
     // verify the required parameter '{{paramName}}' is set
@@ -54,7 +53,7 @@
     }
     {{/required}}
     {{/allParams}}
->>>>>>> c375f2fe
+
     _sling := sling.New().{{httpMethod}}(a.Configuration.BasePath)
 
     {{#authMethods}}// authentication ({{name}}) required
