/*
 * Copyright 2020 OpenAPI-Generator Contributors (https://openapi-generator.tech)
 * Copyright 2018 SmartBear Software
 *
 * Licensed under the Apache License, Version 2.0 (the "License");
 * you may not use this file except in compliance with the License.
 * You may obtain a copy of the License at
 *
 *     http://www.apache.org/licenses/LICENSE-2.0
 *
 * Unless required by applicable law or agreed to in writing, software
 * distributed under the License is distributed on an "AS IS" BASIS,
 * WITHOUT WARRANTIES OR CONDITIONS OF ANY KIND, either express or implied.
 * See the License for the specific language governing permissions and
 * limitations under the License.
 */

package org.openapitools.codegen.languages;

import com.github.curiousoddman.rgxgen.RgxGen;
import com.google.common.collect.Sets;
import io.swagger.v3.core.util.Json;
import io.swagger.v3.oas.models.media.*;
import io.swagger.v3.oas.models.parameters.Parameter;
import io.swagger.v3.oas.models.parameters.RequestBody;
import org.apache.commons.lang3.StringUtils;
import org.openapitools.codegen.*;
import org.openapitools.codegen.CodegenConstants.ENUM_PROPERTY_NAMING_TYPE;
import org.openapitools.codegen.CodegenDiscriminator.MappedModel;
import org.openapitools.codegen.meta.GeneratorMetadata;
import org.openapitools.codegen.meta.Stability;
import org.openapitools.codegen.model.ModelMap;
import org.openapitools.codegen.model.ModelsMap;
import org.openapitools.codegen.model.OperationMap;
import org.openapitools.codegen.model.OperationsMap;
import org.openapitools.codegen.utils.ModelUtils;
import org.slf4j.Logger;
import org.slf4j.LoggerFactory;

import java.io.File;
import java.time.OffsetDateTime;
import java.time.ZoneOffset;
import java.time.format.DateTimeFormatter;
import java.util.*;
import java.util.regex.Matcher;
import java.util.regex.Pattern;

import static org.openapitools.codegen.utils.OnceLogger.once;


public class TypeScriptClientCodegen extends AbstractTypeScriptClientCodegen implements CodegenConfig {
    private final Logger LOGGER = LoggerFactory.getLogger(TypeScriptClientCodegen.class);

    private static final String FRAMEWORK_SWITCH = "framework";
    private static final String FRAMEWORK_SWITCH_DESC = "Specify the framework which should be used in the client code.";
    private static final String[] FRAMEWORKS = {"fetch-api", "jquery"};
    private static final String PLATFORM_SWITCH = "platform";
    private static final String PLATFORM_SWITCH_DESC = "Specifies the platform the code should run on. The default is 'node' for the 'request' framework and 'browser' otherwise.";
    private static final String[] PLATFORMS = {"browser", "node", "deno"};
    private static final String IMPORT_FILE_EXTENSION_SWITCH = "importFileExtension";
    private static final String IMPORT_FILE_EXTENSION_SWITCH_DESC = "File extension to use with relative imports. Set it to '.js' or '.mjs' when using [ESM](https://nodejs.org/api/esm.html). Defaults to '.ts' when 'platform' is set to 'deno'.";
    private static final String FILE_CONTENT_DATA_TYPE = "fileContentDataType";
    private static final String FILE_CONTENT_DATA_TYPE_DESC = "Specifies the type to use for the content of a file - i.e. Blob (Browser, Deno) / Buffer (node)";
    private static final String USE_RXJS_SWITCH = "useRxJS";
    private static final String USE_RXJS_SWITCH_DESC = "Enable this to internally use rxjs observables. If disabled, a stub is used instead. This is required for the 'angular' framework.";
    private static final String USE_INVERSIFY_SWITCH = "useInversify";
    private static final String USE_INVERSIFY_SWITCH_DESC = "Enable this to generate decorators and service identifiers for the InversifyJS inversion of control container. If you set 'deno' as 'platform', the generator will process this value as 'disable'.";

    private static final String USE_OBJECT_PARAMS_SWITCH = "useObjectParameters";
    private static final String USE_OBJECT_PARAMS_DESC = "Use aggregate parameter objects as function arguments for api operations instead of passing each parameter as a separate function argument.";

    private final Map<String, String> frameworkToHttpLibMap;

    // NPM Options
    private static final String NPM_REPOSITORY = "npmRepository";

    // NPM Option Values
    protected String npmRepository = null;
    protected String snapshot = null;
<<<<<<< HEAD
    protected String npmName = null;
    protected String npmVersion = "1.0.0";
    protected String modelPropertyNaming = "camelCase";
    protected ENUM_PROPERTY_NAMING_TYPE enumPropertyNaming = ENUM_PROPERTY_NAMING_TYPE.PascalCase;
    protected HashSet<String> languageGenericTypes;
=======
>>>>>>> e852cece

    private final DateTimeFormatter iso8601Date = DateTimeFormatter.ISO_DATE;
    private final DateTimeFormatter iso8601DateTime = DateTimeFormatter.ISO_DATE_TIME;

    public TypeScriptClientCodegen() {
        super();

        this.frameworkToHttpLibMap = new HashMap<>();
        this.frameworkToHttpLibMap.put("fetch-api", "isomorphic-fetch");
        this.frameworkToHttpLibMap.put("jquery", "jquery");

        this.generatorMetadata = GeneratorMetadata.newBuilder(generatorMetadata).stability(Stability.EXPERIMENTAL).build();

        outputFolder = "generated-code" + File.separator + "typescript";
        embeddedTemplateDir = templateDir = "typescript";

        // NOTE: TypeScript uses camel cased reserved words, while models are title cased. We don't want lowercase comparisons.
        reservedWords.addAll(Arrays.asList(
                // local variable names used in API methods (endpoints)
                "from",
                // Typescript reserved words
                "constructor"));

        typeMapping.put("List", "Array");
        typeMapping.put("object", "any");
        typeMapping.put("DateTime", "Date");

        cliOptions.add(new CliOption(NPM_REPOSITORY, "Use this property to set an url your private npmRepo in the package.json"));
        cliOptions.add(new CliOption(TypeScriptClientCodegen.FILE_CONTENT_DATA_TYPE, TypeScriptClientCodegen.FILE_CONTENT_DATA_TYPE_DESC).defaultValue("Buffer"));
        cliOptions.add(new CliOption(TypeScriptClientCodegen.USE_RXJS_SWITCH, TypeScriptClientCodegen.USE_RXJS_SWITCH_DESC).defaultValue("false"));
        cliOptions.add(new CliOption(TypeScriptClientCodegen.USE_OBJECT_PARAMS_SWITCH, TypeScriptClientCodegen.USE_OBJECT_PARAMS_DESC).defaultValue("false"));
        cliOptions.add(new CliOption(TypeScriptClientCodegen.USE_INVERSIFY_SWITCH, TypeScriptClientCodegen.USE_INVERSIFY_SWITCH_DESC).defaultValue("false"));
        cliOptions.add(new CliOption(TypeScriptClientCodegen.IMPORT_FILE_EXTENSION_SWITCH, TypeScriptClientCodegen.IMPORT_FILE_EXTENSION_SWITCH_DESC));

        CliOption frameworkOption = new CliOption(TypeScriptClientCodegen.FRAMEWORK_SWITCH, TypeScriptClientCodegen.FRAMEWORK_SWITCH_DESC);
        for (String option : TypeScriptClientCodegen.FRAMEWORKS) {
            frameworkOption.addEnum(option, option);
        }
        frameworkOption.defaultValue(FRAMEWORKS[0]);
        cliOptions.add(frameworkOption);

        CliOption platformOption = new CliOption(TypeScriptClientCodegen.PLATFORM_SWITCH, TypeScriptClientCodegen.PLATFORM_SWITCH_DESC);
        for (String option : TypeScriptClientCodegen.PLATFORMS) {
            platformOption.addEnum(option, option);
        }
        platformOption.defaultValue(PLATFORMS[0]);

        cliOptions.add(platformOption);

        // Set property naming to camelCase
        supportModelPropertyNaming(CodegenConstants.MODEL_PROPERTY_NAMING_TYPE.camelCase);

        // Git
        supportingFiles.add(new SupportingFile(".gitignore.mustache", "", ".gitignore"));
        supportingFiles.add(new SupportingFile("git_push.sh.mustache", "", "git_push.sh"));

        // Util
        supportingFiles.add(new SupportingFile("util.mustache", "", "util.ts"));
        supportingFiles.add(new SupportingFile("api" + File.separator + "exception.mustache", "apis", "exception.ts"));
        // http
        supportingFiles.add(new SupportingFile("http" + File.separator + "http.mustache", "http", "http.ts"));
        supportingFiles.add(new SupportingFile("http" + File.separator + "servers.mustache", "servers.ts"));

        supportingFiles.add(new SupportingFile("configuration.mustache", "", "configuration.ts"));
        supportingFiles.add(new SupportingFile("auth" + File.separator + "auth.mustache", "auth", "auth.ts"));

        supportingFiles.add(new SupportingFile("model" + File.separator + "models_all.mustache", "models", "all.ts"));

        supportingFiles.add(new SupportingFile("types" + File.separator + "PromiseAPI.mustache", "types", "PromiseAPI.ts"));
        supportingFiles.add(new SupportingFile("types" + File.separator + "ObservableAPI.mustache", "types", "ObservableAPI.ts"));
        supportingFiles.add(new SupportingFile("types" + File.separator + "ObjectParamAPI.mustache", "types", "ObjectParamAPI.ts"));

        // models
        setModelPackage("models");
        supportingFiles.add(new SupportingFile("model" + File.separator + "ObjectSerializer.mustache", "models", "ObjectSerializer.ts"));
        modelTemplateFiles.put("model" + File.separator + "model.mustache", ".ts");

        // api
        setApiPackage("");
        supportingFiles.add(new SupportingFile("api" + File.separator + "middleware.mustache", "", "middleware.ts"));
        supportingFiles.add(new SupportingFile("api" + File.separator + "baseapi.mustache", "apis", "baseapi.ts"));
        apiTemplateFiles.put("api" + File.separator + "api.mustache", ".ts");
        apiDocTemplateFiles.put("api_doc.mustache", ".md");
    }

    public String getNpmName() {
        return npmName;
    }

    public void setNpmName(String npmName) {
        this.npmName = npmName;
    }

    public String getNpmRepository() {
        return npmRepository;
    }

    public void setNpmRepository(String npmRepository) {
        this.npmRepository = npmRepository;
    }

    public String getNpmVersion() {
        return npmVersion;
    }

    public void setNpmVersion(String npmVersion) {
        this.npmVersion = npmVersion;
    }

    @Override
    public Map<String, Object> postProcessSupportingFileData(Map<String, Object> objs) {
        final Object propFramework = additionalProperties.get(FRAMEWORK_SWITCH);

        Map<String, Boolean> frameworks = new HashMap<>();
        for (String framework : FRAMEWORKS) {
            frameworks.put(framework, framework.equals(propFramework));
        }
        objs.put("framework", propFramework);
        objs.put("frameworks", frameworks);

        objs.put("fileContentDataType", additionalProperties.get(FILE_CONTENT_DATA_TYPE));

        return objs;
    }

    @Override
    public OperationsMap postProcessOperationsWithModels(OperationsMap operations, List<ModelMap> models) {

        // Add additional filename information for model imports in the apis
        List<Map<String, String>> imports = operations.getImports();
        for (Map<String, String> im : imports) {
            im.put("filename", im.get("import"));
        }

        OperationMap operationsMap = operations.getOperations();
        List<CodegenOperation> operationList = operationsMap.getOperation();
        for (CodegenOperation operation : operationList) {
            List<CodegenResponse> responses = operation.responses;
            operation.returnType = this.getReturnType(responses);
        }
        return operations;
    }

    /**
     * Returns the correct return type based on all 2xx HTTP responses defined for an operation.
     *
     * @param responses all CodegenResponses defined for one operation
     * @return TypeScript return type
     */
    private String getReturnType(List<CodegenResponse> responses) {
        Set<String> returnTypes = new HashSet<>();
        for (CodegenResponse response : responses) {
            if (response.is2xx) {
                if (response.dataType != null) {
                    returnTypes.add(response.dataType);
                } else {
                    returnTypes.add("void");
                }
            }
        }

        if (returnTypes.size() == 0) {
            return null;
        }

        return String.join(" | ", returnTypes);
    }

    @Override
    public String toParamName(String name) {
        // sanitize name
        name = sanitizeName(name);

        if ("_".equals(name)) {
            name = "_u";
        }

        // if it's all upper case, do nothing
        if (name.matches("^[A-Z_]*$")) {
            return name;
        }

        return super.toParamName(name);
    }

    @Override
    public String toVarName(String name) {
        // sanitize name
        name = sanitizeName(name);

        if ("_".equals(name)) {
            name = "_u";
        }

        // if it's all upper case, do nothing
        if (name.matches("^[A-Z_]*$")) {
            return name;
        }

        return super.toVarName(name);
    }

    @Override
    public String toModelImport(String name) {
        // Use `/` instead of `File.Separator`. `File.Separator` is `\` in Windows, which is invalid Typescript.
        return "../" + modelPackage() + "/" + toModelName(name);
    }

    @Override
    public String toEnumValue(String value, String datatype) {
        if ("number".equals(datatype)) {
            return value;
        } else {
<<<<<<< HEAD
            return "\'" + escapeText(value) + "\'";
        }
    }

    @Override
    public String toEnumDefaultValue(String value, String datatype) {
        return datatype + "_" + value;
    }

    @Override
    public String toEnumVarName(String name, String datatype) {
        if (name.length() == 0) {
            return getNameUsingEnumPropertyNaming("empty");
        }

        // for symbol, e.g. $, #
        if (getSymbolName(name) != null) {
            return getNameUsingEnumPropertyNaming(getSymbolName(name));
        }

        // number
        if ("number".equals(datatype)) {
            String varName = "NUMBER_" + name;

            varName = varName.replaceAll("-", "MINUS_");
            varName = varName.replaceAll("\\+", "PLUS_");
            varName = varName.replaceAll("\\.", "_DOT_");
            return varName;
        }

        // string
        String enumName = sanitizeName(name);
        enumName = enumName.replaceFirst("^_", "");
        enumName = enumName.replaceFirst("_$", "");

        enumName = getNameUsingEnumPropertyNaming(enumName);

        if (enumName.matches("\\d.*")) { // starts with number
            return "_" + enumName;
        } else {
            return enumName;
        }
    }

    protected ENUM_PROPERTY_NAMING_TYPE getEnumPropertyNaming() {
        return enumPropertyNaming;
    }

    private String getNameUsingEnumPropertyNaming(String name) {
        switch (getEnumPropertyNaming()) {
            case original:
                return name;
            case camelCase:
                return camelize(underscore(name), LOWERCASE_FIRST_LETTER);
            case PascalCase:
                return camelize(underscore(name));
            case snake_case:
                return underscore(name);
            case UPPERCASE:
                return underscore(name).toUpperCase(Locale.ROOT);
            default:
                throw new IllegalArgumentException("Unsupported enum property naming: '" + name);
        }
    }

    @Override
    public String toEnumName(CodegenProperty property) {
        String enumName = toModelName(property.name) + "Enum";

        if (enumName.matches("\\d.*")) { // starts with number
            return "_" + enumName;
        } else {
            return enumName;
=======
            return "'" + escapeText(value) + "'";
>>>>>>> e852cece
        }
    }

    @Override
    public ModelsMap postProcessModels(ModelsMap objs) {
        // process enum in models
        List<ModelMap> models = postProcessModelsEnum(objs).getModels();
        for (ModelMap mo : models) {
            CodegenModel cm = mo.getModel();
            cm.imports = new TreeSet<>(cm.imports);
            // name enum with model name, e.g. StatusEnum => Pet.StatusEnum
            for (CodegenProperty var : cm.vars) {
                if (Boolean.TRUE.equals(var.isEnum)) {
                    var.datatypeWithEnum = var.datatypeWithEnum.replace(var.enumName, cm.classname + var.enumName);
                }
            }
            if (cm.parent != null) {
                for (CodegenProperty var : cm.allVars) {
                    if (Boolean.TRUE.equals(var.isEnum)) {
                        var.datatypeWithEnum = var.datatypeWithEnum
                                .replace(var.enumName, cm.classname + var.enumName);
                    }
                }
            }
        }
        for (ModelMap mo : models) {
            CodegenModel cm = mo.getModel();
            // Add additional filename information for imports
            mo.put("tsImports", toTsImports(cm, cm.imports));
        }
        return objs;
    }

    private List<Map<String, String>> toTsImports(CodegenModel cm, Set<String> imports) {
        List<Map<String, String>> tsImports = new ArrayList<>();
        for (String im : imports) {
            if (!im.equals(cm.classname)) {
                HashMap<String, String> tsImport = new HashMap<>();
                // TVG: This is used as class name in the import statements of the model file
                tsImport.put("classname", im);
                tsImport.put("filename", importMapping.getOrDefault(im, toModelImport(im)));
                tsImports.add(tsImport);
            }
        }
        return tsImports;
    }

    @Override
    public String getName() {
        return "typescript";
    }

    @Override
    public String getHelp() {
        return "Generates a TypeScript client library using Fetch API (beta).";
    }

    @Override
    public void processOpts() {
        super.processOpts();

        // change package names
        apiPackage = this.apiPackage + ".apis";
        testPackage = this.testPackage + ".tests";

        additionalProperties.putIfAbsent(FRAMEWORK_SWITCH, FRAMEWORKS[0]);
        supportingFiles.add(new SupportingFile("index.mustache", "index.ts"));

        String httpLibName = this.getHttpLibForFramework(additionalProperties.get(FRAMEWORK_SWITCH).toString());
        supportingFiles.add(new SupportingFile(
                "http" + File.separator + httpLibName + ".mustache",
                "http", httpLibName + ".ts"
        ));

        Object propPlatform = additionalProperties.get(PLATFORM_SWITCH);
        if (propPlatform == null) {
            propPlatform = "browser";
            additionalProperties.put("platform", propPlatform);
        }

        Map<String, Boolean> platforms = new HashMap<>();
        for (String platform : PLATFORMS) {
            platforms.put(platform, platform.equals(propPlatform));
        }
        additionalProperties.put("platforms", platforms);

        additionalProperties.putIfAbsent(FILE_CONTENT_DATA_TYPE, "node".equals(propPlatform) ? "Buffer" : "Blob");

        if (!"deno".equals(propPlatform)) {
            supportingFiles.add(new SupportingFile("README.mustache", "", "README.md"));
            supportingFiles.add(new SupportingFile("package.mustache", "", "package.json"));
            supportingFiles.add(new SupportingFile("tsconfig.mustache", "", "tsconfig.json"));
        }

        Object fileExtension = additionalProperties.get(IMPORT_FILE_EXTENSION_SWITCH);
        if (fileExtension == null && "deno".equals(propPlatform)) {
            additionalProperties.put(IMPORT_FILE_EXTENSION_SWITCH, ".ts");
        }

        final boolean useRxJS = convertPropertyToBooleanAndWriteBack(USE_RXJS_SWITCH);
        if (!useRxJS) {
            supportingFiles.add(new SupportingFile("rxjsStub.mustache", "rxjsStub.ts"));
        }

        final boolean useInversify = convertPropertyToBooleanAndWriteBack(USE_INVERSIFY_SWITCH);
        if (useInversify) {
            supportingFiles.add(new SupportingFile("services" + File.separator + "index.mustache", "services", "index.ts"));
            supportingFiles.add(new SupportingFile("services" + File.separator + "configuration.mustache", "services", "configuration.ts"));
            supportingFiles.add(new SupportingFile("services" + File.separator + "PromiseAPI.mustache", "services", "PromiseAPI.ts"));
            supportingFiles.add(new SupportingFile("services" + File.separator + "ObservableAPI.mustache", "services", "ObservableAPI.ts"));
            supportingFiles.add(new SupportingFile("services" + File.separator + "ObjectParamAPI.mustache", "services", "ObjectParamAPI.ts"));
            supportingFiles.add(new SupportingFile("services" + File.separator + "http.mustache", "services", "http.ts"));
            apiTemplateFiles.put("services" + File.separator + "api.mustache", ".service.ts");
        }

        // NPM Settings
        if (additionalProperties.containsKey(NPM_REPOSITORY)) {
            setNpmRepository(additionalProperties.get(NPM_REPOSITORY).toString());
        }
    }

    private String getHttpLibForFramework(String object) {
        return this.frameworkToHttpLibMap.get(object);
    }


    @Override
    public String getTypeDeclaration(Schema p) {
        Schema inner;
        if (ModelUtils.isArraySchema(p)) {
            inner = ((ArraySchema) p).getItems();
            return this.getSchemaType(p) + "<" + this.getTypeDeclaration(unaliasSchema(inner)) + ">";
        } else if (ModelUtils.isMapSchema(p)) {
            inner = getSchemaAdditionalProperties(p);
            String postfix = "";
            if (Boolean.TRUE.equals(inner.getNullable())) {
                postfix = " | null";
            }
            return "{ [key: string]: " + this.getTypeDeclaration(unaliasSchema(inner)) + postfix + "; }";
        } else if (ModelUtils.isFileSchema(p)) {
            return "HttpFile";
        } else if (ModelUtils.isBinarySchema(p)) {
            return "any";
        } else {
            return super.getTypeDeclaration(p);
        }
    }

    @Override
    protected void addAdditionPropertiesToCodeGenModel(CodegenModel codegenModel, Schema schema) {
        codegenModel.additionalPropertiesType = getTypeDeclaration((Schema) schema.getAdditionalProperties());
        addImport(codegenModel, codegenModel.additionalPropertiesType);
    }

    public String typescriptDate(Object dateValue) {
        String strValue = null;
        if (dateValue instanceof OffsetDateTime) {
            OffsetDateTime date = null;
            try {
                date = (OffsetDateTime) dateValue;
            } catch (ClassCastException e) {
                LOGGER.warn("Invalid `date` format for value {}", dateValue);
                date = ((Date) dateValue).toInstant().atOffset(ZoneOffset.UTC);
            }
            strValue = date.format(iso8601Date);
        } else {
            strValue = dateValue.toString();
        }
        return "new Date('" + strValue + "').toISOString().split('T')[0];";
    }

    public String typescriptDateTime(Object dateTimeValue) {
        String strValue = null;
        if (dateTimeValue instanceof OffsetDateTime) {
            OffsetDateTime dateTime = null;
            try {
                dateTime = (OffsetDateTime) dateTimeValue;
            } catch (ClassCastException e) {
                LOGGER.warn("Invalid `date-time` format for value {}", dateTimeValue);
                dateTime = ((Date) dateTimeValue).toInstant().atOffset(ZoneOffset.UTC);
            }
            strValue = dateTime.format(iso8601DateTime);
        } else {
            strValue = dateTimeValue.toString();
        }
        return "new Date('" + strValue + "')";
    }

    public String getModelName(Schema sc) {
        if (sc.get$ref() != null) {
            Schema unaliasedSchema = unaliasSchema(sc);
            if (unaliasedSchema.get$ref() != null) {
                return toModelName(ModelUtils.getSimpleRef(sc.get$ref()));
            }
        }
        return null;
    }

    /**
     * Gets an example if it exists
     *
     * @param sc input schema
     * @return the example value
     */
    protected Object getObjectExample(Schema sc) {
        Schema schema = sc;
        String ref = sc.get$ref();
        if (ref != null) {
            schema = ModelUtils.getSchema(this.openAPI, ModelUtils.getSimpleRef(ref));
        }
        // TODO handle examples in object models in the future
        Boolean objectModel = (ModelUtils.isObjectSchema(schema) || ModelUtils.isMapSchema(schema) || ModelUtils.isComposedSchema(schema));
        if (objectModel) {
            return null;
        }
        if (schema.getExample() != null) {
            return schema.getExample();
        }
        if (schema.getDefault() != null) {
            return schema.getDefault();
        } else if (schema.getEnum() != null && !schema.getEnum().isEmpty()) {
            return schema.getEnum().get(0);
        }
        return null;
    }

    /***
     * Ensures that the string has a leading and trailing quote
     *
     * @param in input string
     * @return quoted string
     */
    private String ensureQuotes(String in) {
        Pattern pattern = Pattern.compile("\r\n|\r|\n");
        Matcher matcher = pattern.matcher(in);
        if (matcher.find()) {
            // if a string has a new line in it add backticks to make it a typescript multiline string
            return "`" + in + "`";
        }
        String strPattern = "^['\"].*?['\"]$";
        if (in.matches(strPattern)) {
            return in;
        }
        return "\"" + in + "\"";
    }

    @Override
    public String toExampleValue(Schema schema) {
        Object objExample = getObjectExample(schema);
        return toExampleValue(schema, objExample);
    }

    public String toExampleValue(Schema schema, Object objExample) {
        String modelName = getModelName(schema);
        return toExampleValueRecursive(modelName, schema, objExample, 1, "", 0, Sets.newHashSet());
    }

    private Boolean simpleStringSchema(Schema schema) {
        Schema sc = schema;
        String ref = schema.get$ref();
        if (ref != null) {
            sc = ModelUtils.getSchema(this.openAPI, ModelUtils.getSimpleRef(ref));
        }
        return ModelUtils.isStringSchema(sc) && !ModelUtils.isDateSchema(sc) && !ModelUtils.isDateTimeSchema(sc) && !"Number".equalsIgnoreCase(sc.getFormat()) && !ModelUtils.isByteArraySchema(sc) && !ModelUtils.isBinarySchema(sc) && schema.getPattern() == null;
    }

    private MappedModel getDiscriminatorMappedModel(CodegenDiscriminator disc) {
        for (MappedModel mm : disc.getMappedModels()) {
            String modelName = mm.getModelName();
            Schema modelSchema = getModelNameToSchemaCache().get(modelName);
            if (ModelUtils.isObjectSchema(modelSchema)) {
                return mm;
            }
        }
        return null;
    }

    /***
     * Recursively generates string examples for schemas
     *
     * @param modelName the string name of the refed model that will be generated for the schema or null
     * @param schema the schema that we need an example for
     * @param objExample the example that applies to this schema, for now only string example are used
     * @param indentationLevel integer indentation level that we are currently at
     *                         we assume the indentation amount is 2 spaces times this integer
     * @param prefix the string prefix that we will use when assigning an example for this line
     *               this is used when setting key: value, pairs "key: " is the prefix
     *               and this is used when setting properties like some_property='some_property_example'
     * @param exampleLine this is the current line that we are generating an example for, starts at 0
     *                    we don't indent the 0th line because using the example value looks like:
     *                    prop = ModelName( line 0
     *                        some_property='some_property_example' line 1
     *                    ) line 2
     *                    and our example value is:
     *                    ModelName( line 0
     *                        some_property='some_property_example' line 1
     *                    ) line 2
     * @param seenSchemas This set contains all the schemas passed into the recursive function. It is used to check
     *                    if a schema was already passed into the function and breaks the infinite recursive loop. The
     *                    only schemas that are not added are ones that contain $ref != null
     * @return the string example
     */
    private String toExampleValueRecursive(String modelName, Schema schema, Object objExample, int indentationLevel, String prefix, Integer exampleLine, Set<Schema> seenSchemas) {
        final String indentionConst = "  ";
        String currentIndentation = "";
        String closingIndentation = "";
        for (int i = 0; i < indentationLevel; i++) currentIndentation += indentionConst;
        if (exampleLine.equals(0)) {
            closingIndentation = currentIndentation;
            currentIndentation = "";
        } else {
            closingIndentation = currentIndentation;
        }
        String openChars = "";
        String closeChars = "";
        String fullPrefix = currentIndentation + prefix + openChars;

        String example = null;
        if (objExample != null) {
            example = objExample.toString();
        }
        // checks if the current schema has already been passed in. If so, breaks the current recursive pass
        if (seenSchemas.contains(schema)) {
            if (modelName != null) {
                return fullPrefix + closeChars;
            } else {
                // this is a recursive schema
                // need to add a reasonable example to avoid
                // infinite recursion
                if (ModelUtils.isNullable(schema)) {
                    // if the schema is nullable, then 'null' is a valid value
                    return fullPrefix + "null" + closeChars;
                } else if (ModelUtils.isArraySchema(schema)) {
                    // the schema is an array, add an empty array
                    return fullPrefix + "[]" + closeChars;
                } else {
                    // the schema is an object, make an empty object
                    return fullPrefix + "{}" + closeChars;
                }
            }
        }

        if (null != schema.get$ref()) {
            Map<String, Schema> allDefinitions = ModelUtils.getSchemas(this.openAPI);
            String ref = ModelUtils.getSimpleRef(schema.get$ref());
            Schema refSchema = allDefinitions.get(ref);
            if (null == refSchema) {
                LOGGER.warn("Unable to find referenced schema " + schema.get$ref() + "\n");
                return fullPrefix + "null" + closeChars;
            }
            String refModelName = getModelName(schema);
            return toExampleValueRecursive(refModelName, refSchema, objExample, indentationLevel, prefix, exampleLine, seenSchemas);
        } else if (ModelUtils.isNullType(schema) || ModelUtils.isAnyType(schema)) {
            // The 'null' type is allowed in OAS 3.1 and above. It is not supported by OAS 3.0.x,
            // though this tooling supports it.
            return fullPrefix + "null" + closeChars;
        } else if (ModelUtils.isBooleanSchema(schema)) {
            if (objExample == null) {
                example = "true";
            } else {
                if ("false".equalsIgnoreCase(objExample.toString())) {
                    example = "false";
                } else {
                    example = "true";
                }
            }
            return fullPrefix + example + closeChars;
        } else if (ModelUtils.isDateSchema(schema)) {
            if (objExample == null) {
                example = typescriptDate("1970-01-01");
            } else {
                example = typescriptDate(objExample);
            }
            return fullPrefix + example + closeChars;
        } else if (ModelUtils.isDateTimeSchema(schema)) {
            if (objExample == null) {
                example = typescriptDateTime("1970-01-01T00:00:00.00Z");
            } else {
                example = typescriptDateTime(objExample);
            }
            return fullPrefix + example + closeChars;
        } else if (ModelUtils.isBinarySchema(schema)) {
            if (objExample == null) {
                example = "/path/to/file";
            }
            example = "{ data: Buffer.from(fs.readFileSync('" + example + "', 'utf-8')), name: '" + example + "' }";
            return fullPrefix + example + closeChars;
        } else if (ModelUtils.isByteArraySchema(schema)) {
            if (objExample == null) {
                example = "'YQ=='";
            }
            return fullPrefix + example + closeChars;
        } else if (ModelUtils.isStringSchema(schema)) {
            if (objExample == null) {
                // a BigDecimal:
                if ("Number".equalsIgnoreCase(schema.getFormat())) {
                    example = "2";
                    return fullPrefix + example + closeChars;
                } else if (StringUtils.isNotBlank(schema.getPattern())) {
                    String pattern = schema.getPattern();
                    RgxGen rgxGen = new RgxGen(pattern);

                    // this seed makes it so if we have [a-z] we pick a
                    Random random = new Random(18);
                    example = rgxGen.generate(random);
                } else if (schema.getMinLength() != null) {
                    example = "";
                    int len = schema.getMinLength().intValue();
                    for (int i = 0; i < len; i++) example += "a";
                } else if (ModelUtils.isUUIDSchema(schema)) {
                    example = "046b6c7f-0b8a-43b9-b35d-6489e6daee91";
                } else {
                    example = "string_example";
                }
            }
            return fullPrefix + ensureQuotes(example) + closeChars;
        } else if (ModelUtils.isIntegerSchema(schema)) {
            if (objExample == null) {
                if (schema.getMinimum() != null) {
                    example = schema.getMinimum().toString();
                } else {
                    example = "1";
                }
            }
            return fullPrefix + example + closeChars;
        } else if (ModelUtils.isNumberSchema(schema)) {
            if (objExample == null) {
                if (schema.getMinimum() != null) {
                    example = schema.getMinimum().toString();
                } else {
                    example = "3.14";
                }
            }
            return fullPrefix + example + closeChars;
        } else if (ModelUtils.isArraySchema(schema)) {
            ArraySchema arrayschema = (ArraySchema) schema;
            Schema itemSchema = arrayschema.getItems();
            String itemModelName = getModelName(itemSchema);
            if (objExample instanceof Iterable && itemModelName == null) {
                // If the example is already a list, return it directly instead of wrongly wrap it in another list
                return fullPrefix + objExample + closeChars;
            }
            Set<Schema> newSeenSchemas = new HashSet<>(seenSchemas);
            newSeenSchemas.add(schema);
            example = fullPrefix + "[" + "\n" + toExampleValueRecursive(itemModelName, itemSchema, objExample, indentationLevel + 1, "", exampleLine + 1, newSeenSchemas) + ",\n" + closingIndentation + "]" + closeChars;
            return example;
        } else if (ModelUtils.isMapSchema(schema)) {
            if (modelName == null) {
                fullPrefix += "{";
                closeChars = "}";
            }
            Object addPropsObj = schema.getAdditionalProperties();
            // TODO handle true case for additionalProperties
            if (addPropsObj instanceof Schema) {
                Schema addPropsSchema = (Schema) addPropsObj;
                String key = "key";
                Object addPropsExample = getObjectExample(addPropsSchema);
                if (addPropsSchema.getEnum() != null && !addPropsSchema.getEnum().isEmpty()) {
                    key = addPropsSchema.getEnum().get(0).toString();
                }
                addPropsExample = exampleFromStringOrArraySchema(addPropsSchema, addPropsExample, key);
                String addPropPrefix = key + ": ";
                if (modelName == null) {
                    addPropPrefix = ensureQuotes(key) + ": ";
                }
                String addPropsModelName = "\"" + getModelName(addPropsSchema) + "\"";
                Set<Schema> newSeenSchemas = new HashSet<>(seenSchemas);
                newSeenSchemas.add(schema);
                example = fullPrefix + "\n" + toExampleValueRecursive(addPropsModelName, addPropsSchema, addPropsExample, indentationLevel + 1, addPropPrefix, exampleLine + 1, newSeenSchemas) + ",\n" + closingIndentation + closeChars;
            } else {
                example = fullPrefix + closeChars;
            }
            return example;
        } else if (ModelUtils.isComposedSchema(schema)) {
            ComposedSchema cm = (ComposedSchema) schema;
            List<Schema> ls = cm.getOneOf();
            if (ls != null && !ls.isEmpty()) {
                return fullPrefix + toExampleValue(ls.get(0)) + closeChars;
            }
            return fullPrefix + closeChars;
        } else if (ModelUtils.isObjectSchema(schema)) {
            fullPrefix += "{";
            closeChars = "}";
            CodegenDiscriminator disc = createDiscriminator(modelName, schema, openAPI);
            if (disc != null) {
                MappedModel mm = getDiscriminatorMappedModel(disc);
                if (mm != null) {
                    String discPropNameValue = mm.getMappingName();
                    String chosenModelName = mm.getModelName();
                    // TODO handle this case in the future, this is when the discriminated
                    // schema allOf includes this schema, like Cat allOf includes Pet
                    // so this is the composed schema use case
                } else {
                    return fullPrefix + closeChars;
                }
            }

            Set<Schema> newSeenSchemas = new HashSet<>(seenSchemas);
            newSeenSchemas.add(schema);
            String exampleForObjectModel = exampleForObjectModel(schema, fullPrefix, closeChars, null, indentationLevel, exampleLine, closingIndentation, newSeenSchemas);
            return exampleForObjectModel;
        } else {
            LOGGER.warn("Type " + schema.getType() + " not handled properly in toExampleValue");
        }

        return example;
    }

    private String exampleForObjectModel(Schema schema, String fullPrefix, String closeChars, CodegenProperty discProp, int indentationLevel, int exampleLine, String closingIndentation, Set<Schema> seenSchemas) {
        Map<String, Schema> requiredAndOptionalProps = schema.getProperties();
        if (requiredAndOptionalProps == null || requiredAndOptionalProps.isEmpty()) {
            return fullPrefix + closeChars;
        }

        String example = fullPrefix + "\n";
        for (Map.Entry<String, Schema> entry : requiredAndOptionalProps.entrySet()) {
            String propName = entry.getKey();
            Schema propSchema = entry.getValue();
            boolean readOnly = false;
            if (propSchema.getReadOnly() != null) {
                readOnly = propSchema.getReadOnly();
            }
            if (readOnly) {
                continue;
            }
            String ref = propSchema.get$ref();
            if (ref != null) {
                Schema refSchema = ModelUtils.getSchema(this.openAPI, ModelUtils.getSimpleRef(ref));
                if (refSchema.getReadOnly() != null) {
                    readOnly = refSchema.getReadOnly();
                }
                if (readOnly) {
                    continue;
                }
            }
            propName = toVarName(propName);
            String propModelName = null;
            Object propExample = null;
            if (discProp != null && propName.equals(discProp.name)) {
                propModelName = null;
                propExample = discProp.example;
            } else {
                propModelName = getModelName(propSchema);
                propExample = exampleFromStringOrArraySchema(propSchema, null, propName);
            }
            example += toExampleValueRecursive(propModelName, propSchema, propExample, indentationLevel + 1, propName + ": ", exampleLine + 1, seenSchemas) + ",\n";
        }
        // TODO handle additionalProperties also
        example += closingIndentation + closeChars;
        return example;
    }

    private Object exampleFromStringOrArraySchema(Schema sc, Object currentExample, String propName) {
        if (currentExample != null) {
            return currentExample;
        }
        Schema schema = sc;
        String ref = sc.get$ref();
        if (ref != null) {
            schema = ModelUtils.getSchema(this.openAPI, ModelUtils.getSimpleRef(ref));
        }
        Object example = getObjectExample(schema);
        if (example != null) {
            return example;
        } else if (simpleStringSchema(schema)) {
            return propName + "_example";
        } else if (ModelUtils.isArraySchema(schema)) {
            ArraySchema arraySchema = (ArraySchema) schema;
            Schema itemSchema = arraySchema.getItems();
            example = getObjectExample(itemSchema);
            if (example != null) {
                return example;
            } else if (simpleStringSchema(itemSchema)) {
                return propName + "_example";
            }
        }
        return null;
    }

    protected String setPropertyExampleValue(CodegenProperty p) {
        String example;

        if (p == null) {
            return "null";
        }

        if (p.defaultValue == null) {
            example = p.example;
        } else {
            example = p.defaultValue;
        }

        String type = p.baseType;
        if (type == null) {
            type = p.dataType;
        }

        if (Boolean.TRUE.equals(p.isInteger)) {
            if (example == null) {
                example = "56";
            }
        } else if (Boolean.TRUE.equals(p.isLong)) {
            if (example == null) {
                example = "789";
            }
        } else if (Boolean.TRUE.equals(p.isDouble)
                || Boolean.TRUE.equals(p.isFloat)
                || Boolean.TRUE.equals(p.isNumber)) {
            if (example == null) {
                example = "3.4";
            }
        } else if (Boolean.TRUE.equals(p.isBoolean)) {
            if (example == null) {
                example = "true";
            }
        } else if (Boolean.TRUE.equals(p.isFile) || Boolean.TRUE.equals(p.isBinary)) {
            if (example == null) {
                example = "/path/to/file";
            }
            example = "\"" + escapeText(example) + "\"";
        } else if (Boolean.TRUE.equals(p.isDate)) {
            if (example == null) {
                example = "2013-10-20";
            }
            example = "new Date(\"" + escapeText(example) + "\")";
        } else if (Boolean.TRUE.equals(p.isDateTime)) {
            if (example == null) {
                example = "2013-10-20T19:20:30+01:00";
            }
            example = "new Date(\"" + escapeText(example) + "\")";
        } else if (Boolean.TRUE.equals(p.isString)) {
            if (example == null) {
                example = p.name + "_example";
            }
            example = "\"" + escapeText(example) + "\"";
        } else if (!languageSpecificPrimitives.contains(type)) {
            // type is a model class, e.g. User
            example = "new " + "{{moduleName}}" + "." + type + "()";
        }

        return example;
    }

    /***
     * Set the codegenParameter example value
     * We have a custom version of this function so we can invoke toExampleValue
     *
     * @param codegenParameter the item we are setting the example on
     * @param parameter the base parameter that came from the spec
     */
    @Override
    public void setParameterExampleValue(CodegenParameter codegenParameter, Parameter parameter) {
        Schema schema = parameter.getSchema();
        if (schema == null) {
            LOGGER.warn("CodegenParameter.example defaulting to null because parameter lacks a schema");
            return;
        }

        Object example = null;
        if (codegenParameter.vendorExtensions != null && codegenParameter.vendorExtensions.containsKey("x-example")) {
            example = codegenParameter.vendorExtensions.get("x-example");
        } else if (parameter.getExample() != null) {
            example = parameter.getExample();
        } else if (parameter.getExamples() != null && !parameter.getExamples().isEmpty() && parameter.getExamples().values().iterator().next().getValue() != null) {
            example = parameter.getExamples().values().iterator().next().getValue();
        } else {
            example = getObjectExample(schema);
        }
        example = exampleFromStringOrArraySchema(schema, example, parameter.getName());
        String finalExample = toExampleValue(schema, example);
        codegenParameter.example = finalExample;
    }

    /**
     * Return the example value of the parameter.
     *
     * @param codegenParameter Codegen parameter
     * @param requestBody      Request body
     */
    @Override
    public void setParameterExampleValue(CodegenParameter codegenParameter, RequestBody requestBody) {
        if (codegenParameter.vendorExtensions != null && codegenParameter.vendorExtensions.containsKey("x-example")) {
            codegenParameter.example = Json.pretty(codegenParameter.vendorExtensions.get("x-example"));
        }

        Content content = requestBody.getContent();

        if (content.size() > 1) {
            // @see ModelUtils.getSchemaFromContent()
            once(LOGGER).warn("Multiple MediaTypes found, using only the first one");
        }

        MediaType mediaType = content.values().iterator().next();
        Schema schema = mediaType.getSchema();
        if (schema == null) {
            LOGGER.warn("CodegenParameter.example defaulting to null because requestBody content lacks a schema");
            return;
        }

        Object example = null;
        if (mediaType.getExample() != null) {
            example = mediaType.getExample();
        } else if (mediaType.getExamples() != null && !mediaType.getExamples().isEmpty() && mediaType.getExamples().values().iterator().next().getValue() != null) {
            example = mediaType.getExamples().values().iterator().next().getValue();
        } else {
            example = getObjectExample(schema);
        }
        example = exampleFromStringOrArraySchema(schema, example, codegenParameter.paramName);
        codegenParameter.example = toExampleValue(schema, example);
    }

    /**
     * Create a CodegenParameter for a Form Property
     * We have a custom version of this method so we can invoke
     * setParameterExampleValue(codegenParameter, parameter)
     * rather than setParameterExampleValue(codegenParameter)
     * This ensures that all of our samples are generated in
     * toExampleValueRecursive
     *
     * @param name           the property name
     * @param propertySchema the property schema
     * @param imports        our import set
     * @return the resultant CodegenParameter
     */
    @Override
    public CodegenParameter fromFormProperty(String name, Schema propertySchema, Set<String> imports) {
        CodegenParameter cp = super.fromFormProperty(name, propertySchema, imports);
        Parameter p = new Parameter();
        p.setSchema(propertySchema);
        p.setName(cp.paramName);
        setParameterExampleValue(cp, p);
        return cp;
    }

    @Override
    protected void addImport(Set<String> importsToBeAddedTo, String type) {
        if (type == null) {
            return;
        }

        String[] parts = splitComposedType(type);
        for (String s : parts) {
            super.addImport(importsToBeAddedTo, s);
        }
    }

    /**
     * Split composed types
     * e.g. TheFirstType | TheSecondType to TheFirstType and TheSecondType
     *
     * @param type String with composed types
     * @return list of types
     */
    protected String[] splitComposedType(String type) {
        return type.replace(" ", "").split("[|&<>]");
    }
}<|MERGE_RESOLUTION|>--- conflicted
+++ resolved
@@ -45,6 +45,10 @@
 import java.util.regex.Matcher;
 import java.util.regex.Pattern;
 
+import static org.openapitools.codegen.utils.CamelizeOption.LOWERCASE_FIRST_LETTER;
+import static org.openapitools.codegen.utils.StringUtils.camelize;
+import static org.openapitools.codegen.utils.StringUtils.underscore;
+
 import static org.openapitools.codegen.utils.OnceLogger.once;
 
 
@@ -77,14 +81,7 @@
     // NPM Option Values
     protected String npmRepository = null;
     protected String snapshot = null;
-<<<<<<< HEAD
-    protected String npmName = null;
-    protected String npmVersion = "1.0.0";
-    protected String modelPropertyNaming = "camelCase";
     protected ENUM_PROPERTY_NAMING_TYPE enumPropertyNaming = ENUM_PROPERTY_NAMING_TYPE.PascalCase;
-    protected HashSet<String> languageGenericTypes;
-=======
->>>>>>> e852cece
 
     private final DateTimeFormatter iso8601Date = DateTimeFormatter.ISO_DATE;
     private final DateTimeFormatter iso8601DateTime = DateTimeFormatter.ISO_DATE_TIME;
@@ -298,14 +295,8 @@
         if ("number".equals(datatype)) {
             return value;
         } else {
-<<<<<<< HEAD
             return "\'" + escapeText(value) + "\'";
         }
-    }
-
-    @Override
-    public String toEnumDefaultValue(String value, String datatype) {
-        return datatype + "_" + value;
     }
 
     @Override
@@ -341,10 +332,6 @@
         } else {
             return enumName;
         }
-    }
-
-    protected ENUM_PROPERTY_NAMING_TYPE getEnumPropertyNaming() {
-        return enumPropertyNaming;
     }
 
     private String getNameUsingEnumPropertyNaming(String name) {
@@ -361,20 +348,6 @@
                 return underscore(name).toUpperCase(Locale.ROOT);
             default:
                 throw new IllegalArgumentException("Unsupported enum property naming: '" + name);
-        }
-    }
-
-    @Override
-    public String toEnumName(CodegenProperty property) {
-        String enumName = toModelName(property.name) + "Enum";
-
-        if (enumName.matches("\\d.*")) { // starts with number
-            return "_" + enumName;
-        } else {
-            return enumName;
-=======
-            return "'" + escapeText(value) + "'";
->>>>>>> e852cece
         }
     }
 
