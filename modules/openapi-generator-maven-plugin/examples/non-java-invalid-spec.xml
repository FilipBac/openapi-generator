<project xmlns="http://maven.apache.org/POM/4.0.0" xmlns:xsi="http://www.w3.org/2001/XMLSchema-instance" xsi:schemaLocation="http://maven.apache.org/POM/4.0.0 http://maven.apache.org/maven-v4_0_0.xsd">
    <modelVersion>4.0.0</modelVersion>
    <groupId>org.openapitools</groupId>
    <artifactId>sample-project</artifactId>
    <packaging>jar</packaging>
    <version>1.0-SNAPSHOT</version>
    <name>sample-project</name>
    <url>https://maven.apache.org</url>
    <build>
        <plugins>
            <!-- activate the plugin -->
            <plugin>
                <groupId>org.openapitools</groupId>
                <artifactId>openapi-generator-maven-plugin</artifactId>
                <!-- RELEASE_VERSION -->
<<<<<<< HEAD
                <version>5.4.0</version>
=======
                <version>6.0.0-SNAPSHOT</version>
>>>>>>> c8b84c4d
                <!-- /RELEASE_VERSION -->
                <executions>
                    <execution>
                        <goals>
                            <goal>generate</goal>
                        </goals>
                        <configuration>
                            <validateSpec>false</validateSpec>
                            <inputSpec>${project.basedir}/petstore-v3.0-invalid.yaml</inputSpec>
                            <generatorName>aspnetcore</generatorName>
                            <configOptions>
                                <additional-properties>optionalProjectFile=true</additional-properties>
                            </configOptions>
                        </configuration>
                    </execution>
                </executions>
            </plugin>
        </plugins>
    </build>
    <pluginRepositories>
        <pluginRepository>
            <id>sonatype-snapshots</id>
            <url>https://oss.sonatype.org/content/repositories/snapshots/</url>
        </pluginRepository>
    </pluginRepositories>
</project><|MERGE_RESOLUTION|>--- conflicted
+++ resolved
@@ -13,11 +13,7 @@
                 <groupId>org.openapitools</groupId>
                 <artifactId>openapi-generator-maven-plugin</artifactId>
                 <!-- RELEASE_VERSION -->
-<<<<<<< HEAD
-                <version>5.4.0</version>
-=======
                 <version>6.0.0-SNAPSHOT</version>
->>>>>>> c8b84c4d
                 <!-- /RELEASE_VERSION -->
                 <executions>
                     <execution>
