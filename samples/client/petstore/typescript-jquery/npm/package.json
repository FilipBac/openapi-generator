{
    "name": "@swagger/angular2-typescript-petstore",
<<<<<<< HEAD
    "version": "0.0.1-SNAPSHOT.201703151645",
=======
    "version": "0.0.1",
>>>>>>> 9c46ab25
    "description": "JQuery client for @swagger/angular2-typescript-petstore",
    "main": "api.js",
    "scripts": {
        "build": "tsc"
    },
    "author": "Swagger Codegen Contributors",
    "license": "MIT",
    "dependencies": {
        "bluebird": "^3.3.5",
        "request": "^2.72.0"
    },
    "devDependencies": {
        "typescript": "^1.8.10",
        "typings": "^0.8.1"
    },
    "publishConfig":{
        "registry":"https://skimdb.npmjs.com/registry"
    }
}<|MERGE_RESOLUTION|>--- conflicted
+++ resolved
@@ -1,10 +1,6 @@
 {
     "name": "@swagger/angular2-typescript-petstore",
-<<<<<<< HEAD
-    "version": "0.0.1-SNAPSHOT.201703151645",
-=======
     "version": "0.0.1",
->>>>>>> 9c46ab25
     "description": "JQuery client for @swagger/angular2-typescript-petstore",
     "main": "api.js",
     "scripts": {
