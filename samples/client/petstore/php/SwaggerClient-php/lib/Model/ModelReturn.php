<?php
/**
 * ModelReturn
 *
 * PHP version 5
 *
 * @category Class
 * @package  Swagger\Client
 * @author   http://github.com/swagger-api/swagger-codegen
 * @license  http://www.apache.org/licenses/LICENSE-2.0 Apache Licene v2
 * @link     https://github.com/swagger-api/swagger-codegen
 */
/**
 *  Copyright 2016 SmartBear Software
 *
 *  Licensed under the Apache License, Version 2.0 (the "License");
 *  you may not use this file except in compliance with the License.
 *  You may obtain a copy of the License at
 *
 *      http://www.apache.org/licenses/LICENSE-2.0
 *
 *  Unless required by applicable law or agreed to in writing, software
 *  distributed under the License is distributed on an "AS IS" BASIS,
 *  WITHOUT WARRANTIES OR CONDITIONS OF ANY KIND, either express or implied.
 *  See the License for the specific language governing permissions and
 *  limitations under the License.
 */
/**
 * NOTE: This class is auto generated by the swagger code generator program.
 * https://github.com/swagger-api/swagger-codegen
 * Do not edit the class manually.
 */

namespace Swagger\Client\Model;

use \ArrayAccess;
/**
 * ModelReturn Class Doc Comment
 *
 * @category    Class
 * @description Model for testing reserved words
 * @package     Swagger\Client
 * @author      http://github.com/swagger-api/swagger-codegen
 * @license     http://www.apache.org/licenses/LICENSE-2.0 Apache Licene v2
 * @link        https://github.com/swagger-api/swagger-codegen
 */
class ModelReturn implements ArrayAccess
{
    /**
      * The original name of the model.
      * @var string
      */
    static $swaggerModelName = 'Return';

    /**
      * Array of property to type mappings. Used for (de)serialization 
      * @var string[]
      */
    static $swaggerTypes = array(
        'return' => 'int'
    );
 
    static function swaggerTypes() {
        return self::$swaggerTypes;
    }

    /** 
     * Array of attributes where the key is the local name, and the value is the original name
     * @var string[]
     */
    static $attributeMap = array(
        'return' => 'return'
    );
 
    static function attributeMap() {
        return self::$attributeMap;
    }

    /**
     * Array of attributes to setter functions (for deserialization of responses)
     * @var string[]
     */
    static $setters = array(
        'return' => 'setReturn'
    );
 
    static function setters() {
        return self::$setters;
    }

    /**
     * Array of attributes to getter functions (for serialization of requests)
     * @var string[]
     */
    static $getters = array(
        'return' => 'getReturn'
    );
 
    static function getters() {
        return self::$getters;
    }

    

    

    /**
<<<<<<< HEAD
     * $return 
     * @var int
     */
    protected $return;
=======
     * Associative array for storing property values
     * @var mixed[]
     */
    protected $container = array(
        /**
         * $container['return']
         * @var int
         */
        'return' => null,
    );
>>>>>>> 5d57bb1e

    /**
     * Constructor
     * @param mixed[] $data Associated array of property value initalizing the model
     */
    public function __construct(array $data = null)
    {
        
        
        if ($data != null) {
            $this->container['return'] = $data['return'];
        }
    }
    /**
     * Gets return
     * @return int
     */
    public function getReturn()
    {
        return $this->container['return'];
    }

    /**
     * Sets return
     * @param int $return 
     * @return $this
     */
    public function setReturn($return)
    {
        
        $this->container['return'] = $return;
        return $this;
    }
    /**
     * Returns true if offset exists. False otherwise.
     * @param  integer $offset Offset 
     * @return boolean
     */
    public function offsetExists($offset)
    {
        return isset($this->container[$offset]);
    }

    /**
     * Gets offset.
     * @param  integer $offset Offset 
     * @return mixed 
     */
    public function offsetGet($offset)
    {
        return isset($this->container[$offset]) ? $this->container[$offset] : null;
    }
 
    /**
     * Sets value based on offset.
     * @param  integer $offset Offset 
     * @param  mixed   $value  Value to be set
     * @return void
     */
    public function offsetSet($offset, $value)
    {
        if (is_null($offset)) {
            $this->container[] = $value;
        } else {
            $this->container[$offset] = $value;
        }
    }
 
    /**
     * Unsets offset.
     * @param  integer $offset Offset 
     * @return void
     */
    public function offsetUnset($offset)
    {
        unset($this->container[$offset]);
    }
 
    /**
     * Gets the string presentation of the object
     * @return string
     */
    public function __toString()
    {
        if (defined('JSON_PRETTY_PRINT')) { // use JSON pretty print
            return json_encode(\Swagger\Client\ObjectSerializer::sanitizeForSerialization($this), JSON_PRETTY_PRINT);
        }

        return json_encode(\Swagger\Client\ObjectSerializer::sanitizeForSerialization($this));
    }
}<|MERGE_RESOLUTION|>--- conflicted
+++ resolved
@@ -105,12 +105,6 @@
     
 
     /**
-<<<<<<< HEAD
-     * $return 
-     * @var int
-     */
-    protected $return;
-=======
      * Associative array for storing property values
      * @var mixed[]
      */
@@ -121,7 +115,6 @@
          */
         'return' => null,
     );
->>>>>>> 5d57bb1e
 
     /**
      * Constructor
