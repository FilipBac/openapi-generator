--- conflicted
+++ resolved
@@ -113,22 +113,6 @@
     
 
     /**
-<<<<<<< HEAD
-     * $name 
-     * @var int
-     */
-    protected $name;
-    /**
-     * $snake_case 
-     * @var int
-     */
-    protected $snake_case;
-    /**
-     * $property 
-     * @var string
-     */
-    protected $property;
-=======
      * Associative array for storing property values
      * @var mixed[]
      */
@@ -151,7 +135,6 @@
          */
         'property' => null,
     );
->>>>>>> 5d57bb1e
 
     /**
      * Constructor
