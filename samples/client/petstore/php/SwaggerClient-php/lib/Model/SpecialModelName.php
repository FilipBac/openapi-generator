--- conflicted
+++ resolved
@@ -125,13 +125,9 @@
         
         
         if ($data != null) {
-<<<<<<< HEAD
             if (isset($data["special_property_name"])) {
-                $this->special_property_name = $data["special_property_name"];
+                $this->container['special_property_name'] = $data["special_property_name"];
             }
-=======
-            $this->container['special_property_name'] = $data['special_property_name'];
->>>>>>> bff6c8ba
         }
     }
 
@@ -181,12 +177,10 @@
     public function setSpecialPropertyName($special_property_name)
     {
         
-<<<<<<< HEAD
-
-        $this->special_property_name = $special_property_name;
-=======
+
+
         $this->container['special_property_name'] = $special_property_name;
->>>>>>> bff6c8ba
+
         return $this;
     }
     /**
