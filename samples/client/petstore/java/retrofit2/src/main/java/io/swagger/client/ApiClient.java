--- conflicted
+++ resolved
@@ -42,19 +42,11 @@
         this();
         for(String authName : authNames) { 
             Interceptor auth;
-<<<<<<< HEAD
-            if (authName.equals("api_key")) { 
-                auth = new ApiKeyAuth("header", "api_key");
-            } else if (authName.equals("http_basic_test")) { 
-                auth = new HttpBasicAuth();
-            } else if (authName.equals("petstore_auth")) { 
-=======
             if ("api_key".equals(authName)) { 
                 auth = new ApiKeyAuth("header", "api_key");
             } else if ("http_basic_test".equals(authName)) { 
                 auth = new HttpBasicAuth();
             } else if ("petstore_auth".equals(authName)) { 
->>>>>>> 93a63dbd
                 auth = new OAuth(OAuthFlow.implicit, "http://petstore.swagger.io/api/oauth/dialog", "", "write:pets, read:pets");
             } else {
                 throw new RuntimeException("auth name \"" + authName + "\" not found in available auth names");
@@ -381,8 +373,6 @@
             return gsonConverterFactory.requestBodyConverter(type, parameterAnnotations, methodAnnotations, retrofit);
     }
 }
-<<<<<<< HEAD
-=======
 
 /**
  * Gson TypeAdapter for Joda DateTime type
@@ -441,5 +431,4 @@
                 return formatter.parseLocalDate(date);
         }
     }
-}
->>>>>>> 93a63dbd
+}