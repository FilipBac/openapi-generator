lazy val root = (project in file(".")).
  settings(
    organization := "io.swagger",
    name := "swagger-petstore-jersey2",
    version := "1.0.0",
    scalaVersion := "2.11.4",
    scalacOptions ++= Seq("-feature"),
    javacOptions in compile ++= Seq("-Xlint:deprecation"),
    publishArtifact in (Compile, packageDoc) := false,
    resolvers += Resolver.mavenLocal,
    libraryDependencies ++= Seq(
<<<<<<< HEAD
      "io.swagger" % "swagger-annotations" % "1.5.8",
      "org.glassfish.jersey.core" % "jersey-client" % "2.22.2",
      "org.glassfish.jersey.media" % "jersey-media-multipart" % "2.22.2",
      "org.glassfish.jersey.media" % "jersey-media-json-jackson" % "2.22.2",
      "com.fasterxml.jackson.core" % "jackson-core" % "2.7.5" % "compile",
      "com.fasterxml.jackson.core" % "jackson-annotations" % "2.7.5" % "compile",
      "com.fasterxml.jackson.core" % "jackson-databind" % "2.7.5" % "compile",
      "com.fasterxml.jackson.datatype" % "jackson-datatype-jsr310" % "2.7.5" % "compile",
=======
      "io.swagger" % "swagger-annotations" % "1.5.15",
      "org.glassfish.jersey.core" % "jersey-client" % "2.25.1",
      "org.glassfish.jersey.media" % "jersey-media-multipart" % "2.25.1",
      "org.glassfish.jersey.media" % "jersey-media-json-jackson" % "2.25.1",
      "com.fasterxml.jackson.core" % "jackson-core" % "2.8.9",
      "com.fasterxml.jackson.core" % "jackson-annotations" % "2.8.9",
      "com.fasterxml.jackson.core" % "jackson-databind" % "2.8.9",
	  "com.fasterxml.jackson.datatype" % "jackson-datatype-jsr310" % "2.8.9",
>>>>>>> 522d704f
      "com.brsanthu" % "migbase64" % "2.2",
      "junit" % "junit" % "4.12" % "test",
      "com.novocode" % "junit-interface" % "0.10" % "test"
    )
  )<|MERGE_RESOLUTION|>--- conflicted
+++ resolved
@@ -9,25 +9,14 @@
     publishArtifact in (Compile, packageDoc) := false,
     resolvers += Resolver.mavenLocal,
     libraryDependencies ++= Seq(
-<<<<<<< HEAD
-      "io.swagger" % "swagger-annotations" % "1.5.8",
-      "org.glassfish.jersey.core" % "jersey-client" % "2.22.2",
-      "org.glassfish.jersey.media" % "jersey-media-multipart" % "2.22.2",
-      "org.glassfish.jersey.media" % "jersey-media-json-jackson" % "2.22.2",
-      "com.fasterxml.jackson.core" % "jackson-core" % "2.7.5" % "compile",
-      "com.fasterxml.jackson.core" % "jackson-annotations" % "2.7.5" % "compile",
-      "com.fasterxml.jackson.core" % "jackson-databind" % "2.7.5" % "compile",
-      "com.fasterxml.jackson.datatype" % "jackson-datatype-jsr310" % "2.7.5" % "compile",
-=======
       "io.swagger" % "swagger-annotations" % "1.5.15",
       "org.glassfish.jersey.core" % "jersey-client" % "2.25.1",
       "org.glassfish.jersey.media" % "jersey-media-multipart" % "2.25.1",
       "org.glassfish.jersey.media" % "jersey-media-json-jackson" % "2.25.1",
-      "com.fasterxml.jackson.core" % "jackson-core" % "2.8.9",
-      "com.fasterxml.jackson.core" % "jackson-annotations" % "2.8.9",
-      "com.fasterxml.jackson.core" % "jackson-databind" % "2.8.9",
-	  "com.fasterxml.jackson.datatype" % "jackson-datatype-jsr310" % "2.8.9",
->>>>>>> 522d704f
+      "com.fasterxml.jackson.core" % "jackson-core" % "2.8.9" % "compile",
+      "com.fasterxml.jackson.core" % "jackson-annotations" % "2.8.9" % "compile",
+      "com.fasterxml.jackson.core" % "jackson-databind" % "2.8.9" % "compile",
+      "com.fasterxml.jackson.datatype" % "jackson-datatype-jsr310" % "2.8.9" % "compile",
       "com.brsanthu" % "migbase64" % "2.2",
       "junit" % "junit" % "4.12" % "test",
       "com.novocode" % "junit-interface" % "0.10" % "test"
