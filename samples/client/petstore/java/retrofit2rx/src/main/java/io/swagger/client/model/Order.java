/*
 * Swagger Petstore
 * This spec is mainly for testing Petstore server and contains fake endpoints, models. Please do not use this for any other purpose. Special characters: \" \\
 *
 * OpenAPI spec version: 1.0.0
 * Contact: apiteam@swagger.io
 *
 * NOTE: This class is auto generated by the swagger code generator program.
 * https://github.com/swagger-api/swagger-codegen.git
 * Do not edit the class manually.
 */


package io.swagger.client.model;

import java.util.Objects;
import com.google.gson.annotations.SerializedName;
import io.swagger.annotations.ApiModel;
import io.swagger.annotations.ApiModelProperty;
import org.threeten.bp.OffsetDateTime;

/**
 * Order
 */

public class Order {
  @SerializedName("id")
  private Long id = null;

  @SerializedName("petId")
  private Long petId = null;

  @SerializedName("quantity")
  private Integer quantity = null;

  @SerializedName("shipDate")
  private OffsetDateTime shipDate = null;

  /**
   * Order Status
   */
  public enum StatusEnum {
    @SerializedName("placed")
    PLACED("placed"),
    
    @SerializedName("approved")
    APPROVED("approved"),
    
    @SerializedName("delivered")
    DELIVERED("delivered");

    private String value;

    StatusEnum(String value) {
      this.value = value;
    }

    @Override
    public String toString() {
      return String.valueOf(value);
    }
  }

  @SerializedName("status")
  private StatusEnum status = null;

  @SerializedName("complete")
  private Boolean complete = false;

  public Order id(Long id) {
    this.id = id;
    return this;
  }

   /**
   * Get id
   * @return id
  **/
  @ApiModelProperty(value = "")
  public Long getId() {
    return id;
  }

  public void setId(Long id) {
    this.id = id;
  }

  public Order petId(Long petId) {
    this.petId = petId;
    return this;
  }

   /**
   * Get petId
   * @return petId
  **/
  @ApiModelProperty(value = "")
  public Long getPetId() {
    return petId;
  }

  public void setPetId(Long petId) {
    this.petId = petId;
  }

  public Order quantity(Integer quantity) {
    this.quantity = quantity;
    return this;
  }

   /**
   * Get quantity
   * @return quantity
  **/
  @ApiModelProperty(value = "")
  public Integer getQuantity() {
    return quantity;
  }

  public void setQuantity(Integer quantity) {
    this.quantity = quantity;
  }

  public Order shipDate(OffsetDateTime shipDate) {
    this.shipDate = shipDate;
    return this;
  }

   /**
   * Get shipDate
   * @return shipDate
  **/
<<<<<<< HEAD
  @ApiModelProperty(example = "null", value = "")
  public OffsetDateTime getShipDate() {
=======
  @ApiModelProperty(value = "")
  public DateTime getShipDate() {
>>>>>>> b5be3f4a
    return shipDate;
  }

  public void setShipDate(OffsetDateTime shipDate) {
    this.shipDate = shipDate;
  }

  public Order status(StatusEnum status) {
    this.status = status;
    return this;
  }

   /**
   * Order Status
   * @return status
  **/
  @ApiModelProperty(value = "Order Status")
  public StatusEnum getStatus() {
    return status;
  }

  public void setStatus(StatusEnum status) {
    this.status = status;
  }

  public Order complete(Boolean complete) {
    this.complete = complete;
    return this;
  }

   /**
   * Get complete
   * @return complete
  **/
  @ApiModelProperty(value = "")
  public Boolean getComplete() {
    return complete;
  }

  public void setComplete(Boolean complete) {
    this.complete = complete;
  }


  @Override
  public boolean equals(java.lang.Object o) {
    if (this == o) {
      return true;
    }
    if (o == null || getClass() != o.getClass()) {
      return false;
    }
    Order order = (Order) o;
    return Objects.equals(this.id, order.id) &&
        Objects.equals(this.petId, order.petId) &&
        Objects.equals(this.quantity, order.quantity) &&
        Objects.equals(this.shipDate, order.shipDate) &&
        Objects.equals(this.status, order.status) &&
        Objects.equals(this.complete, order.complete);
  }

  @Override
  public int hashCode() {
    return Objects.hash(id, petId, quantity, shipDate, status, complete);
  }


  @Override
  public String toString() {
    StringBuilder sb = new StringBuilder();
    sb.append("class Order {\n");
    
    sb.append("    id: ").append(toIndentedString(id)).append("\n");
    sb.append("    petId: ").append(toIndentedString(petId)).append("\n");
    sb.append("    quantity: ").append(toIndentedString(quantity)).append("\n");
    sb.append("    shipDate: ").append(toIndentedString(shipDate)).append("\n");
    sb.append("    status: ").append(toIndentedString(status)).append("\n");
    sb.append("    complete: ").append(toIndentedString(complete)).append("\n");
    sb.append("}");
    return sb.toString();
  }

  /**
   * Convert the given object to string with each line indented by 4 spaces
   * (except the first line).
   */
  private String toIndentedString(java.lang.Object o) {
    if (o == null) {
      return "null";
    }
    return o.toString().replace("\n", "\n    ");
  }
  
}
<|MERGE_RESOLUTION|>--- conflicted
+++ resolved
@@ -130,13 +130,8 @@
    * Get shipDate
    * @return shipDate
   **/
-<<<<<<< HEAD
-  @ApiModelProperty(example = "null", value = "")
+  @ApiModelProperty(value = "")
   public OffsetDateTime getShipDate() {
-=======
-  @ApiModelProperty(value = "")
-  public DateTime getShipDate() {
->>>>>>> b5be3f4a
     return shipDate;
   }
 
