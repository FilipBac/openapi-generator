lazy val root = (project in file(".")).
  settings(
    organization := "io.swagger",
    name := "swagger-petstore-retrofit2-rx",
    version := "1.0.0",
    scalaVersion := "2.11.4",
    scalacOptions ++= Seq("-feature"),
    javacOptions in compile ++= Seq("-Xlint:deprecation"),
    publishArtifact in (Compile, packageDoc) := false,
    resolvers += Resolver.mavenLocal,
    libraryDependencies ++= Seq(
      "com.squareup.retrofit2" % "retrofit" % "2.2.0" % "compile",
      "com.squareup.retrofit2" % "converter-scalars" % "2.2.0" % "compile",
      "com.squareup.retrofit2" % "converter-gson" % "2.2.0" % "compile",
      "com.squareup.retrofit2" % "adapter-rxjava" % "2.2.0" % "compile",
      "io.reactivex" % "rxjava" % "1.2.9" % "compile",
      "io.swagger" % "swagger-annotations" % "1.5.12" % "compile",
      "org.apache.oltu.oauth2" % "org.apache.oltu.oauth2.client" % "1.0.1" % "compile",
<<<<<<< HEAD
      "org.threeten" % "threetenbp" % "1.3.2" % "compile",
=======
      "joda-time" % "joda-time" % "2.9.4" % "compile",
>>>>>>> b91ff652
      "junit" % "junit" % "4.12" % "test",
      "com.novocode" % "junit-interface" % "0.11" % "test"
    )
  )<|MERGE_RESOLUTION|>--- conflicted
+++ resolved
@@ -16,11 +16,7 @@
       "io.reactivex" % "rxjava" % "1.2.9" % "compile",
       "io.swagger" % "swagger-annotations" % "1.5.12" % "compile",
       "org.apache.oltu.oauth2" % "org.apache.oltu.oauth2.client" % "1.0.1" % "compile",
-<<<<<<< HEAD
       "org.threeten" % "threetenbp" % "1.3.2" % "compile",
-=======
-      "joda-time" % "joda-time" % "2.9.4" % "compile",
->>>>>>> b91ff652
       "junit" % "junit" % "4.12" % "test",
       "com.novocode" % "junit-interface" % "0.11" % "test"
     )
