--- conflicted
+++ resolved
@@ -84,12 +84,8 @@
     }
 
     try {
-<<<<<<< HEAD
-      String response = apiClient.invokeAPI(path, "PUT", queryParams, postBody, headerParams, formParams, accept, contentType);
-=======
-      String[] authNames = new String[] { "petstore_auth" };
-      String response = apiClient.invokeAPI(path, "PUT", queryParams, postBody, headerParams, formParams, contentType, authNames);
->>>>>>> ddbef8b2
+      String[] authNames = new String[] { "petstore_auth" };
+      String response = apiClient.invokeAPI(path, "PUT", queryParams, postBody, headerParams, formParams, accept, contentType, authNames);
       if(response != null){
         return ;
       }
@@ -145,12 +141,8 @@
     }
 
     try {
-<<<<<<< HEAD
-      String response = apiClient.invokeAPI(path, "POST", queryParams, postBody, headerParams, formParams, accept, contentType);
-=======
-      String[] authNames = new String[] { "petstore_auth" };
-      String response = apiClient.invokeAPI(path, "POST", queryParams, postBody, headerParams, formParams, contentType, authNames);
->>>>>>> ddbef8b2
+      String[] authNames = new String[] { "petstore_auth" };
+      String response = apiClient.invokeAPI(path, "POST", queryParams, postBody, headerParams, formParams, accept, contentType, authNames);
       if(response != null){
         return ;
       }
@@ -208,12 +200,8 @@
     }
 
     try {
-<<<<<<< HEAD
-      String response = apiClient.invokeAPI(path, "GET", queryParams, postBody, headerParams, formParams, accept, contentType);
-=======
-      String[] authNames = new String[] { "petstore_auth" };
-      String response = apiClient.invokeAPI(path, "GET", queryParams, postBody, headerParams, formParams, contentType, authNames);
->>>>>>> ddbef8b2
+      String[] authNames = new String[] { "petstore_auth" };
+      String response = apiClient.invokeAPI(path, "GET", queryParams, postBody, headerParams, formParams, accept, contentType, authNames);
       if(response != null){
         return (List<Pet>) apiClient.deserialize(response, "array", Pet.class);
       }
@@ -271,12 +259,8 @@
     }
 
     try {
-<<<<<<< HEAD
-      String response = apiClient.invokeAPI(path, "GET", queryParams, postBody, headerParams, formParams, accept, contentType);
-=======
-      String[] authNames = new String[] { "petstore_auth" };
-      String response = apiClient.invokeAPI(path, "GET", queryParams, postBody, headerParams, formParams, contentType, authNames);
->>>>>>> ddbef8b2
+      String[] authNames = new String[] { "petstore_auth" };
+      String response = apiClient.invokeAPI(path, "GET", queryParams, postBody, headerParams, formParams, accept, contentType, authNames);
       if(response != null){
         return (List<Pet>) apiClient.deserialize(response, "array", Pet.class);
       }
@@ -338,12 +322,8 @@
     }
 
     try {
-<<<<<<< HEAD
-      String response = apiClient.invokeAPI(path, "GET", queryParams, postBody, headerParams, formParams, accept, contentType);
-=======
       String[] authNames = new String[] { "api_key", "petstore_auth" };
-      String response = apiClient.invokeAPI(path, "GET", queryParams, postBody, headerParams, formParams, contentType, authNames);
->>>>>>> ddbef8b2
+      String response = apiClient.invokeAPI(path, "GET", queryParams, postBody, headerParams, formParams, accept, contentType, authNames);
       if(response != null){
         return (Pet) apiClient.deserialize(response, "", Pet.class);
       }
@@ -421,12 +401,8 @@
     }
 
     try {
-<<<<<<< HEAD
-      String response = apiClient.invokeAPI(path, "POST", queryParams, postBody, headerParams, formParams, accept, contentType);
-=======
-      String[] authNames = new String[] { "petstore_auth" };
-      String response = apiClient.invokeAPI(path, "POST", queryParams, postBody, headerParams, formParams, contentType, authNames);
->>>>>>> ddbef8b2
+      String[] authNames = new String[] { "petstore_auth" };
+      String response = apiClient.invokeAPI(path, "POST", queryParams, postBody, headerParams, formParams, accept, contentType, authNames);
       if(response != null){
         return ;
       }
@@ -491,12 +467,8 @@
     }
 
     try {
-<<<<<<< HEAD
-      String response = apiClient.invokeAPI(path, "DELETE", queryParams, postBody, headerParams, formParams, accept, contentType);
-=======
-      String[] authNames = new String[] { "petstore_auth" };
-      String response = apiClient.invokeAPI(path, "DELETE", queryParams, postBody, headerParams, formParams, contentType, authNames);
->>>>>>> ddbef8b2
+      String[] authNames = new String[] { "petstore_auth" };
+      String response = apiClient.invokeAPI(path, "DELETE", queryParams, postBody, headerParams, formParams, accept, contentType, authNames);
       if(response != null){
         return ;
       }
@@ -574,12 +546,8 @@
     }
 
     try {
-<<<<<<< HEAD
-      String response = apiClient.invokeAPI(path, "POST", queryParams, postBody, headerParams, formParams, accept, contentType);
-=======
-      String[] authNames = new String[] { "petstore_auth" };
-      String response = apiClient.invokeAPI(path, "POST", queryParams, postBody, headerParams, formParams, contentType, authNames);
->>>>>>> ddbef8b2
+      String[] authNames = new String[] { "petstore_auth" };
+      String response = apiClient.invokeAPI(path, "POST", queryParams, postBody, headerParams, formParams, accept, contentType, authNames);
       if(response != null){
         return ;
       }
