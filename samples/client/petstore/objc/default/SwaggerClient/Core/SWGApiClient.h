#import <AFNetworking/AFNetworking.h>
#import "SWGConfiguration.h"
#import "SWGResponseDeserializer.h"
#import "SWGSanitizer.h"

/**
* Swagger Petstore
* This is a sample server Petstore server.  You can find out more about Swagger at <a href=\"http://swagger.io\">http://swagger.io</a> or on irc.freenode.net, #swagger.  For this sample, you can use the api key \"special-key\" to test the authorization filters
*
* OpenAPI spec version: 1.0.0
* Contact: apiteam@wordnik.com
*
* NOTE: This class is auto generated by the swagger code generator program.
* https://github.com/swagger-api/swagger-codegen.git
* Do not edit the class manually.
*
* Licensed under the Apache License, Version 2.0 (the "License");
* you may not use this file except in compliance with the License.
* You may obtain a copy of the License at
*
* http://www.apache.org/licenses/LICENSE-2.0
*
* Unless required by applicable law or agreed to in writing, software
* distributed under the License is distributed on an "AS IS" BASIS,
* WITHOUT WARRANTIES OR CONDITIONS OF ANY KIND, either express or implied.
* See the License for the specific language governing permissions and
* limitations under the License.
*/

/**
 * A key for `NSError` user info dictionaries.
 *
 * The corresponding value is the parsed response body for an HTTP error.
 */
extern NSString *const SWGResponseObjectErrorKey;


@interface SWGApiClient : AFHTTPSessionManager

@property (nonatomic, strong, readonly) id<SWGConfiguration> configuration;

@property(nonatomic, assign) NSTimeInterval timeoutInterval;

@property(nonatomic, strong) id<SWGResponseDeserializer> responseDeserializer;

@property(nonatomic, strong) id<SWGSanitizer> sanitizer;

<<<<<<< HEAD
@property (nonatomic, strong) NSDictionary< NSString *, AFHTTPRequestSerializer <AFURLRequestSerialization> *>* requestSerializerForContentType;
=======
/**
 * Sets the client reachability, this may be overridden by the reachability manager if reachability changes
 *
 * @param status The client reachability status.
 */
+(void) setReachabilityStatus:(AFNetworkReachabilityStatus) status;
>>>>>>> 68e1afdc

/**
 * Gets client singleton instance
 */
+ (instancetype) sharedClient;


/**
 * Updates header parameters and query parameters for authentication
 *
 * @param headers The header parameter will be udpated, passed by pointer to pointer.
 * @param querys The query parameters will be updated, passed by pointer to pointer.
 * @param authSettings The authentication names NSArray.
 */
- (void) updateHeaderParams:(NSDictionary **)headers queryParams:(NSDictionary **)querys WithAuthSettings:(NSArray *)authSettings;


/**
 * Initializes the session manager with a configuration.
 *
 * @param configuration The configuration implementation
 */
- (instancetype)initWithConfiguration:(id<SWGConfiguration>)configuration;
                    
/**
 * Performs request
 *
 * @param path Request url.
 * @param method Request method.
 * @param pathParams Request path parameters.
 * @param queryParams Request query parameters.
 * @param body Request body.
 * @param headerParams Request header parameters.
 * @param authSettings Request authentication names.
 * @param requestContentType Request content-type.
 * @param responseContentType Response content-type.
 * @param completionBlock The block will be executed when the request completed.
 *
 * @return The created session task.
 */
- (NSURLSessionTask*) requestWithPath: (NSString*) path
                               method: (NSString*) method
                           pathParams: (NSDictionary *) pathParams
                          queryParams: (NSDictionary*) queryParams
                           formParams: (NSDictionary *) formParams
                                files: (NSDictionary *) files
                                 body: (id) body
                         headerParams: (NSDictionary*) headerParams
                         authSettings: (NSArray *) authSettings
                   requestContentType: (NSString*) requestContentType
                  responseContentType: (NSString*) responseContentType
                         responseType: (NSString *) responseType
                      completionBlock: (void (^)(id, NSError *))completionBlock;

@end<|MERGE_RESOLUTION|>--- conflicted
+++ resolved
@@ -45,16 +45,7 @@
 
 @property(nonatomic, strong) id<SWGSanitizer> sanitizer;
 
-<<<<<<< HEAD
 @property (nonatomic, strong) NSDictionary< NSString *, AFHTTPRequestSerializer <AFURLRequestSerialization> *>* requestSerializerForContentType;
-=======
-/**
- * Sets the client reachability, this may be overridden by the reachability manager if reachability changes
- *
- * @param status The client reachability status.
- */
-+(void) setReachabilityStatus:(AFNetworkReachabilityStatus) status;
->>>>>>> 68e1afdc
 
 /**
  * Gets client singleton instance
@@ -63,7 +54,49 @@
 
 
 /**
- * Updates header parameters and query parameters for authentication
+ * Gets if the client is unreachable
+ *
+ * @return The client offline state
+ */
++(BOOL) getOfflineState;
+
+/**
+ * Sets the client reachability, this may be overridden by the reachability manager if reachability changes
+ *
+ * @param status The client reachability status.
+ */
++(void) setReachabilityStatus:(AFNetworkReachabilityStatus) status;
+
+/**
+ * Gets the client reachability
+ *
+ * @return The client reachability.
+ */
++(AFNetworkReachabilityStatus) getReachabilityStatus;
+
+/**
+ * Gets the next request id
+ *
+ * @return The next executed request id.
+ */
++(NSNumber*) nextRequestId;
+
+/**
+ * Generates request id and add it to the queue
+ *
+ * @return The next executed request id.
+ */
++(NSNumber*) queueRequest;
+
+/**
+ * Removes request id from the queue
+ *
+ * @param requestId The request which will be removed.
+ */
++(void) cancelRequest:(NSNumber*)requestId;
+
+/**
+ * Customizes the behavior when the reachability changed
  *
  * @param headers The header parameter will be udpated, passed by pointer to pointer.
  * @param querys The query parameters will be updated, passed by pointer to pointer.
