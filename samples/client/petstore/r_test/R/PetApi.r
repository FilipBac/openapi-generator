--- conflicted
+++ resolved
@@ -64,11 +64,8 @@
 
       if (!missing(`body`)) {
         body <- `body`$toJSONString()
-<<<<<<< HEAD
-=======
       } else {
         body <- NULL
->>>>>>> 28d14e34
       }
 
       urlPath <- "/pet"
@@ -209,11 +206,8 @@
 
       if (!missing(`body`)) {
         body <- `body`$toJSONString()
-<<<<<<< HEAD
-=======
       } else {
         body <- NULL
->>>>>>> 28d14e34
       }
 
       urlPath <- "/pet"
