--- conflicted
+++ resolved
@@ -31,22 +31,13 @@
 @Controller
 @RequestMapping(value = "/user", produces = {APPLICATION_JSON_VALUE})
 @Api(value = "/user", description = "the user API")
-<<<<<<< HEAD
-@javax.annotation.Generated(value = "class io.swagger.codegen.languages.SpringMVCServerCodegen", date = "2016-04-15T00:38:43.027+08:00")
-=======
 @javax.annotation.Generated(value = "class io.swagger.codegen.languages.SpringMVCServerCodegen", date = "2016-04-14T23:14:04.836+08:00")
->>>>>>> ed164a77
 public class UserApi {
 
   @ApiOperation(value = "Create user", notes = "This can only be done by the logged in user.", response = Void.class)
   @io.swagger.annotations.ApiResponses(value = { 
-<<<<<<< HEAD
-    @io.swagger.annotations.ApiResponse(code = 200, message = "successful operation") })
-  @RequestMapping(value = "", 
-=======
     @io.swagger.annotations.ApiResponse(code = 200, message = "successful operation", response = Void.class) })
   @RequestMapping(value = "",
->>>>>>> ed164a77
     produces = { "application/xml", "application/json" }, 
     
     method = RequestMethod.POST)
@@ -62,13 +53,8 @@
 
   @ApiOperation(value = "Creates list of users with given input array", notes = "", response = Void.class)
   @io.swagger.annotations.ApiResponses(value = { 
-<<<<<<< HEAD
-    @io.swagger.annotations.ApiResponse(code = 200, message = "successful operation") })
-  @RequestMapping(value = "/createWithArray", 
-=======
     @io.swagger.annotations.ApiResponse(code = 200, message = "successful operation", response = Void.class) })
   @RequestMapping(value = "/createWithArray",
->>>>>>> ed164a77
     produces = { "application/xml", "application/json" }, 
     
     method = RequestMethod.POST)
@@ -84,13 +70,8 @@
 
   @ApiOperation(value = "Creates list of users with given input array", notes = "", response = Void.class)
   @io.swagger.annotations.ApiResponses(value = { 
-<<<<<<< HEAD
-    @io.swagger.annotations.ApiResponse(code = 200, message = "successful operation") })
-  @RequestMapping(value = "/createWithList", 
-=======
     @io.swagger.annotations.ApiResponse(code = 200, message = "successful operation", response = Void.class) })
   @RequestMapping(value = "/createWithList",
->>>>>>> ed164a77
     produces = { "application/xml", "application/json" }, 
     
     method = RequestMethod.POST)
@@ -103,13 +84,12 @@
       return new ResponseEntity<Void>(HttpStatus.OK);
   }
 
-<<<<<<< HEAD
 
   @ApiOperation(value = "Delete user", notes = "This can only be done by the logged in user.", response = Void.class)
   @io.swagger.annotations.ApiResponses(value = { 
-    @io.swagger.annotations.ApiResponse(code = 400, message = "Invalid username supplied"),
-    @io.swagger.annotations.ApiResponse(code = 404, message = "User not found") })
-  @RequestMapping(value = "/{username}", 
+    @io.swagger.annotations.ApiResponse(code = 400, message = "Invalid username supplied", response = Void.class),
+    @io.swagger.annotations.ApiResponse(code = 404, message = "User not found", response = Void.class) })
+  @RequestMapping(value = "/{username}",
     produces = { "application/xml", "application/json" }, 
     
     method = RequestMethod.DELETE)
@@ -119,79 +99,6 @@
 )
       throws NotFoundException {
       // do some magic!
-      return new ResponseEntity<Void>(HttpStatus.OK);
-  }
-
-
-  @ApiOperation(value = "Get user by user name", notes = "", response = User.class)
-  @io.swagger.annotations.ApiResponses(value = { 
-    @io.swagger.annotations.ApiResponse(code = 200, message = "successful operation"),
-    @io.swagger.annotations.ApiResponse(code = 400, message = "Invalid username supplied"),
-    @io.swagger.annotations.ApiResponse(code = 404, message = "User not found") })
-  @RequestMapping(value = "/{username}", 
-    produces = { "application/xml", "application/json" }, 
-    
-    method = RequestMethod.GET)
-  public ResponseEntity<User> getUserByName(
-@ApiParam(value = "The name that needs to be fetched. Use user1 for testing. ",required=true ) @PathVariable("username") String username
-
-)
-      throws NotFoundException {
-      // do some magic!
-      return new ResponseEntity<User>(HttpStatus.OK);
-  }
-
-=======
->>>>>>> ed164a77
-
-  @ApiOperation(value = "Delete user", notes = "This can only be done by the logged in user.", response = Void.class)
-  @io.swagger.annotations.ApiResponses(value = { 
-<<<<<<< HEAD
-    @io.swagger.annotations.ApiResponse(code = 200, message = "successful operation"),
-    @io.swagger.annotations.ApiResponse(code = 400, message = "Invalid username/password supplied") })
-  @RequestMapping(value = "/login", 
-    produces = { "application/xml", "application/json" }, 
-    
-    method = RequestMethod.GET)
-  public ResponseEntity<String> loginUser(@ApiParam(value = "The user name for login", required = true) @RequestParam(value = "username", required = true) String username
-
-
-,
-    @ApiParam(value = "The password for login in clear text", required = true) @RequestParam(value = "password", required = true) String password
-
-=======
-    @io.swagger.annotations.ApiResponse(code = 400, message = "Invalid username supplied", response = Void.class),
-    @io.swagger.annotations.ApiResponse(code = 404, message = "User not found", response = Void.class) })
-  @RequestMapping(value = "/{username}",
-    produces = { "application/xml", "application/json" }, 
-    
-    method = RequestMethod.DELETE)
-  public ResponseEntity<Void> deleteUser(
-@ApiParam(value = "The name that needs to be deleted",required=true ) @PathVariable("username") String username
->>>>>>> ed164a77
-
-)
-      throws NotFoundException {
-      // do some magic!
-<<<<<<< HEAD
-      return new ResponseEntity<String>(HttpStatus.OK);
-  }
-
-
-  @ApiOperation(value = "Logs out current logged in user session", notes = "", response = Void.class)
-  @io.swagger.annotations.ApiResponses(value = { 
-    @io.swagger.annotations.ApiResponse(code = 200, message = "successful operation") })
-  @RequestMapping(value = "/logout", 
-    produces = { "application/xml", "application/json" }, 
-    
-    method = RequestMethod.GET)
-  public ResponseEntity<Void> logoutUser()
-      throws NotFoundException {
-      // do some magic!
-      return new ResponseEntity<Void>(HttpStatus.OK);
-  }
-
-=======
       return new ResponseEntity<Void>(HttpStatus.OK);
   }
 
@@ -214,19 +121,12 @@
       return new ResponseEntity<User>(HttpStatus.OK);
   }
 
->>>>>>> ed164a77
 
   @ApiOperation(value = "Logs user into the system", notes = "", response = String.class)
   @io.swagger.annotations.ApiResponses(value = { 
-<<<<<<< HEAD
-    @io.swagger.annotations.ApiResponse(code = 400, message = "Invalid user supplied"),
-    @io.swagger.annotations.ApiResponse(code = 404, message = "User not found") })
-  @RequestMapping(value = "/{username}", 
-=======
     @io.swagger.annotations.ApiResponse(code = 200, message = "successful operation", response = String.class),
     @io.swagger.annotations.ApiResponse(code = 400, message = "Invalid username/password supplied", response = String.class) })
   @RequestMapping(value = "/login",
->>>>>>> ed164a77
     produces = { "application/xml", "application/json" }, 
     
     method = RequestMethod.GET)
@@ -237,8 +137,6 @@
     @ApiParam(value = "The password for login in clear text", required = true) @RequestParam(value = "password", required = true) String password
 
 
-<<<<<<< HEAD
-=======
 )
       throws NotFoundException {
       // do some magic!
@@ -274,7 +172,6 @@
 ,
     
 
->>>>>>> ed164a77
 @ApiParam(value = "Updated user object" ,required=true ) @RequestBody User body
 )
       throws NotFoundException {
