package io.swagger.api;

import io.swagger.model.*;
import io.swagger.api.PetApiService;
import io.swagger.api.factories.PetApiServiceFactory;

import io.swagger.annotations.ApiParam;
import io.swagger.jaxrs.*;

import java.io.File;
import io.swagger.model.ModelApiResponse;
import io.swagger.model.Pet;

import java.util.List;
import io.swagger.api.NotFoundException;

import java.io.InputStream;

import javax.ws.rs.core.Context;
import javax.ws.rs.core.Response;
import javax.ws.rs.core.SecurityContext;
import javax.ws.rs.*;
import javax.validation.constraints.*;
import org.jboss.resteasy.plugins.providers.multipart.MultipartFormDataInput;

@Path("/pet")


@io.swagger.annotations.Api(description = "the pet API")

public class PetApi  {
   private final PetApiService delegate = PetApiServiceFactory.getPetApi();

    @POST
    
    @Consumes({ "application/json", "application/xml" })
    @Produces({ "application/xml", "application/json" })
    @io.swagger.annotations.ApiOperation(value = "Add a new pet to the store", notes = "", response = Void.class, authorizations = {
<<<<<<< HEAD
            @io.swagger.annotations.Authorization(value = "petstore_auth", scopes = {
            @io.swagger.annotations.AuthorizationScope(scope = "write:pets", description = "modify pets in your account"),
        @io.swagger.annotations.AuthorizationScope(scope = "read:pets", description = "read your pets")
=======
        @io.swagger.annotations.Authorization(value = "petstore_auth", scopes = {
            @io.swagger.annotations.AuthorizationScope(scope = "write:pets", description = "modify pets in your account"),
            @io.swagger.annotations.AuthorizationScope(scope = "read:pets", description = "read your pets")
>>>>>>> 93a63dbd
        })
    }, tags={ "pet", })
    @io.swagger.annotations.ApiResponses(value = { 
        @io.swagger.annotations.ApiResponse(code = 405, message = "Invalid input", response = Void.class) })
<<<<<<< HEAD
    public Response addPet( Pet body,@Context SecurityContext securityContext)
=======
    public Response addPet(@ApiParam(value = "Pet object that needs to be added to the store" ,required=true) Pet body,@Context SecurityContext securityContext)
>>>>>>> 93a63dbd
    throws NotFoundException {
        return delegate.addPet(body,securityContext);
    }
    @DELETE
    @Path("/{petId}")
    
    @Produces({ "application/xml", "application/json" })
    @io.swagger.annotations.ApiOperation(value = "Deletes a pet", notes = "", response = Void.class, authorizations = {
<<<<<<< HEAD
            @io.swagger.annotations.Authorization(value = "petstore_auth", scopes = {
            @io.swagger.annotations.AuthorizationScope(scope = "write:pets", description = "modify pets in your account"),
        @io.swagger.annotations.AuthorizationScope(scope = "read:pets", description = "read your pets")
=======
        @io.swagger.annotations.Authorization(value = "petstore_auth", scopes = {
            @io.swagger.annotations.AuthorizationScope(scope = "write:pets", description = "modify pets in your account"),
            @io.swagger.annotations.AuthorizationScope(scope = "read:pets", description = "read your pets")
>>>>>>> 93a63dbd
        })
    }, tags={ "pet", })
    @io.swagger.annotations.ApiResponses(value = { 
        @io.swagger.annotations.ApiResponse(code = 400, message = "Invalid pet value", response = Void.class) })
<<<<<<< HEAD
    public Response deletePet( @PathParam("petId") Long petId,@HeaderParam("api_key") String apiKey,@Context SecurityContext securityContext)
=======
    public Response deletePet( @PathParam("petId") Long petId,@ApiParam(value = "" )@HeaderParam("api_key") String apiKey,@Context SecurityContext securityContext)
>>>>>>> 93a63dbd
    throws NotFoundException {
        return delegate.deletePet(petId,apiKey,securityContext);
    }
    @GET
    @Path("/findByStatus")
    
    @Produces({ "application/xml", "application/json" })
    @io.swagger.annotations.ApiOperation(value = "Finds Pets by status", notes = "Multiple status values can be provided with comma separated strings", response = Pet.class, responseContainer = "List", authorizations = {
<<<<<<< HEAD
            @io.swagger.annotations.Authorization(value = "petstore_auth", scopes = {
            @io.swagger.annotations.AuthorizationScope(scope = "write:pets", description = "modify pets in your account"),
        @io.swagger.annotations.AuthorizationScope(scope = "read:pets", description = "read your pets")
=======
        @io.swagger.annotations.Authorization(value = "petstore_auth", scopes = {
            @io.swagger.annotations.AuthorizationScope(scope = "write:pets", description = "modify pets in your account"),
            @io.swagger.annotations.AuthorizationScope(scope = "read:pets", description = "read your pets")
>>>>>>> 93a63dbd
        })
    }, tags={ "pet", })
    @io.swagger.annotations.ApiResponses(value = { 
        @io.swagger.annotations.ApiResponse(code = 200, message = "successful operation", response = Pet.class, responseContainer = "List"),
        
        @io.swagger.annotations.ApiResponse(code = 400, message = "Invalid status value", response = Pet.class, responseContainer = "List") })
<<<<<<< HEAD
    public Response findPetsByStatus( @QueryParam("status") List<String> status,@Context SecurityContext securityContext)
=======
    public Response findPetsByStatus( @NotNull  @QueryParam("status") List<String> status,@Context SecurityContext securityContext)
>>>>>>> 93a63dbd
    throws NotFoundException {
        return delegate.findPetsByStatus(status,securityContext);
    }
    @GET
    @Path("/findByTags")
    
    @Produces({ "application/xml", "application/json" })
    @io.swagger.annotations.ApiOperation(value = "Finds Pets by tags", notes = "Multiple tags can be provided with comma separated strings. Use tag1, tag2, tag3 for testing.", response = Pet.class, responseContainer = "List", authorizations = {
<<<<<<< HEAD
            @io.swagger.annotations.Authorization(value = "petstore_auth", scopes = {
            @io.swagger.annotations.AuthorizationScope(scope = "write:pets", description = "modify pets in your account"),
        @io.swagger.annotations.AuthorizationScope(scope = "read:pets", description = "read your pets")
=======
        @io.swagger.annotations.Authorization(value = "petstore_auth", scopes = {
            @io.swagger.annotations.AuthorizationScope(scope = "write:pets", description = "modify pets in your account"),
            @io.swagger.annotations.AuthorizationScope(scope = "read:pets", description = "read your pets")
>>>>>>> 93a63dbd
        })
    }, tags={ "pet", })
    @io.swagger.annotations.ApiResponses(value = { 
        @io.swagger.annotations.ApiResponse(code = 200, message = "successful operation", response = Pet.class, responseContainer = "List"),
        
        @io.swagger.annotations.ApiResponse(code = 400, message = "Invalid tag value", response = Pet.class, responseContainer = "List") })
<<<<<<< HEAD
    public Response findPetsByTags( @QueryParam("tags") List<String> tags,@Context SecurityContext securityContext)
=======
    public Response findPetsByTags( @NotNull  @QueryParam("tags") List<String> tags,@Context SecurityContext securityContext)
>>>>>>> 93a63dbd
    throws NotFoundException {
        return delegate.findPetsByTags(tags,securityContext);
    }
    @GET
    @Path("/{petId}")
    
    @Produces({ "application/xml", "application/json" })
    @io.swagger.annotations.ApiOperation(value = "Find pet by ID", notes = "Returns a single pet", response = Pet.class, authorizations = {
<<<<<<< HEAD
            @io.swagger.annotations.Authorization(value = "api_key")
=======
        @io.swagger.annotations.Authorization(value = "api_key")
>>>>>>> 93a63dbd
    }, tags={ "pet", })
    @io.swagger.annotations.ApiResponses(value = { 
        @io.swagger.annotations.ApiResponse(code = 200, message = "successful operation", response = Pet.class),
        
        @io.swagger.annotations.ApiResponse(code = 400, message = "Invalid ID supplied", response = Pet.class),
        
        @io.swagger.annotations.ApiResponse(code = 404, message = "Pet not found", response = Pet.class) })
    public Response getPetById( @PathParam("petId") Long petId,@Context SecurityContext securityContext)
    throws NotFoundException {
        return delegate.getPetById(petId,securityContext);
    }
    @PUT
    
    @Consumes({ "application/json", "application/xml" })
    @Produces({ "application/xml", "application/json" })
    @io.swagger.annotations.ApiOperation(value = "Update an existing pet", notes = "", response = Void.class, authorizations = {
<<<<<<< HEAD
            @io.swagger.annotations.Authorization(value = "petstore_auth", scopes = {
            @io.swagger.annotations.AuthorizationScope(scope = "write:pets", description = "modify pets in your account"),
        @io.swagger.annotations.AuthorizationScope(scope = "read:pets", description = "read your pets")
=======
        @io.swagger.annotations.Authorization(value = "petstore_auth", scopes = {
            @io.swagger.annotations.AuthorizationScope(scope = "write:pets", description = "modify pets in your account"),
            @io.swagger.annotations.AuthorizationScope(scope = "read:pets", description = "read your pets")
>>>>>>> 93a63dbd
        })
    }, tags={ "pet", })
    @io.swagger.annotations.ApiResponses(value = { 
        @io.swagger.annotations.ApiResponse(code = 400, message = "Invalid ID supplied", response = Void.class),
        
        @io.swagger.annotations.ApiResponse(code = 404, message = "Pet not found", response = Void.class),
        
        @io.swagger.annotations.ApiResponse(code = 405, message = "Validation exception", response = Void.class) })
<<<<<<< HEAD
    public Response updatePet( Pet body,@Context SecurityContext securityContext)
=======
    public Response updatePet(@ApiParam(value = "Pet object that needs to be added to the store" ,required=true) Pet body,@Context SecurityContext securityContext)
>>>>>>> 93a63dbd
    throws NotFoundException {
        return delegate.updatePet(body,securityContext);
    }
    @POST
    @Path("/{petId}")
    @Consumes({ "application/x-www-form-urlencoded" })
    @Produces({ "application/xml", "application/json" })
    @io.swagger.annotations.ApiOperation(value = "Updates a pet in the store with form data", notes = "", response = Void.class, authorizations = {
<<<<<<< HEAD
            @io.swagger.annotations.Authorization(value = "petstore_auth", scopes = {
            @io.swagger.annotations.AuthorizationScope(scope = "write:pets", description = "modify pets in your account"),
        @io.swagger.annotations.AuthorizationScope(scope = "read:pets", description = "read your pets")
=======
        @io.swagger.annotations.Authorization(value = "petstore_auth", scopes = {
            @io.swagger.annotations.AuthorizationScope(scope = "write:pets", description = "modify pets in your account"),
            @io.swagger.annotations.AuthorizationScope(scope = "read:pets", description = "read your pets")
>>>>>>> 93a63dbd
        })
    }, tags={ "pet", })
    @io.swagger.annotations.ApiResponses(value = { 
        @io.swagger.annotations.ApiResponse(code = 405, message = "Invalid input", response = Void.class) })
<<<<<<< HEAD
    public Response updatePetWithForm( @PathParam("petId") Long petId,@FormParam("name")  String name,@FormParam("status")  String status,@Context SecurityContext securityContext)
=======
    public Response updatePetWithForm( @PathParam("petId") Long petId,@ApiParam(value = "Updated name of the pet")@FormParam("name")  String name,@ApiParam(value = "Updated status of the pet")@FormParam("status")  String status,@Context SecurityContext securityContext)
>>>>>>> 93a63dbd
    throws NotFoundException {
        return delegate.updatePetWithForm(petId,name,status,securityContext);
    }
    @POST
    @Path("/{petId}/uploadImage")
    @Consumes({ "multipart/form-data" })
    @Produces({ "application/json" })
    @io.swagger.annotations.ApiOperation(value = "uploads an image", notes = "", response = ModelApiResponse.class, authorizations = {
<<<<<<< HEAD
            @io.swagger.annotations.Authorization(value = "petstore_auth", scopes = {
            @io.swagger.annotations.AuthorizationScope(scope = "write:pets", description = "modify pets in your account"),
        @io.swagger.annotations.AuthorizationScope(scope = "read:pets", description = "read your pets")
=======
        @io.swagger.annotations.Authorization(value = "petstore_auth", scopes = {
            @io.swagger.annotations.AuthorizationScope(scope = "write:pets", description = "modify pets in your account"),
            @io.swagger.annotations.AuthorizationScope(scope = "read:pets", description = "read your pets")
>>>>>>> 93a63dbd
        })
    }, tags={ "pet", })
    @io.swagger.annotations.ApiResponses(value = { 
        @io.swagger.annotations.ApiResponse(code = 200, message = "successful operation", response = ModelApiResponse.class) })
    public Response uploadFile(MultipartFormDataInput input, @PathParam("petId") Long petId,@Context SecurityContext securityContext)
    throws NotFoundException {
        return delegate.uploadFile(input,petId,securityContext);
    }
}<|MERGE_RESOLUTION|>--- conflicted
+++ resolved
@@ -36,24 +36,14 @@
     @Consumes({ "application/json", "application/xml" })
     @Produces({ "application/xml", "application/json" })
     @io.swagger.annotations.ApiOperation(value = "Add a new pet to the store", notes = "", response = Void.class, authorizations = {
-<<<<<<< HEAD
-            @io.swagger.annotations.Authorization(value = "petstore_auth", scopes = {
-            @io.swagger.annotations.AuthorizationScope(scope = "write:pets", description = "modify pets in your account"),
-        @io.swagger.annotations.AuthorizationScope(scope = "read:pets", description = "read your pets")
-=======
         @io.swagger.annotations.Authorization(value = "petstore_auth", scopes = {
             @io.swagger.annotations.AuthorizationScope(scope = "write:pets", description = "modify pets in your account"),
             @io.swagger.annotations.AuthorizationScope(scope = "read:pets", description = "read your pets")
->>>>>>> 93a63dbd
         })
     }, tags={ "pet", })
     @io.swagger.annotations.ApiResponses(value = { 
         @io.swagger.annotations.ApiResponse(code = 405, message = "Invalid input", response = Void.class) })
-<<<<<<< HEAD
-    public Response addPet( Pet body,@Context SecurityContext securityContext)
-=======
     public Response addPet(@ApiParam(value = "Pet object that needs to be added to the store" ,required=true) Pet body,@Context SecurityContext securityContext)
->>>>>>> 93a63dbd
     throws NotFoundException {
         return delegate.addPet(body,securityContext);
     }
@@ -62,24 +52,14 @@
     
     @Produces({ "application/xml", "application/json" })
     @io.swagger.annotations.ApiOperation(value = "Deletes a pet", notes = "", response = Void.class, authorizations = {
-<<<<<<< HEAD
-            @io.swagger.annotations.Authorization(value = "petstore_auth", scopes = {
-            @io.swagger.annotations.AuthorizationScope(scope = "write:pets", description = "modify pets in your account"),
-        @io.swagger.annotations.AuthorizationScope(scope = "read:pets", description = "read your pets")
-=======
         @io.swagger.annotations.Authorization(value = "petstore_auth", scopes = {
             @io.swagger.annotations.AuthorizationScope(scope = "write:pets", description = "modify pets in your account"),
             @io.swagger.annotations.AuthorizationScope(scope = "read:pets", description = "read your pets")
->>>>>>> 93a63dbd
         })
     }, tags={ "pet", })
     @io.swagger.annotations.ApiResponses(value = { 
         @io.swagger.annotations.ApiResponse(code = 400, message = "Invalid pet value", response = Void.class) })
-<<<<<<< HEAD
-    public Response deletePet( @PathParam("petId") Long petId,@HeaderParam("api_key") String apiKey,@Context SecurityContext securityContext)
-=======
     public Response deletePet( @PathParam("petId") Long petId,@ApiParam(value = "" )@HeaderParam("api_key") String apiKey,@Context SecurityContext securityContext)
->>>>>>> 93a63dbd
     throws NotFoundException {
         return delegate.deletePet(petId,apiKey,securityContext);
     }
@@ -88,26 +68,16 @@
     
     @Produces({ "application/xml", "application/json" })
     @io.swagger.annotations.ApiOperation(value = "Finds Pets by status", notes = "Multiple status values can be provided with comma separated strings", response = Pet.class, responseContainer = "List", authorizations = {
-<<<<<<< HEAD
-            @io.swagger.annotations.Authorization(value = "petstore_auth", scopes = {
-            @io.swagger.annotations.AuthorizationScope(scope = "write:pets", description = "modify pets in your account"),
-        @io.swagger.annotations.AuthorizationScope(scope = "read:pets", description = "read your pets")
-=======
         @io.swagger.annotations.Authorization(value = "petstore_auth", scopes = {
             @io.swagger.annotations.AuthorizationScope(scope = "write:pets", description = "modify pets in your account"),
             @io.swagger.annotations.AuthorizationScope(scope = "read:pets", description = "read your pets")
->>>>>>> 93a63dbd
         })
     }, tags={ "pet", })
     @io.swagger.annotations.ApiResponses(value = { 
         @io.swagger.annotations.ApiResponse(code = 200, message = "successful operation", response = Pet.class, responseContainer = "List"),
         
         @io.swagger.annotations.ApiResponse(code = 400, message = "Invalid status value", response = Pet.class, responseContainer = "List") })
-<<<<<<< HEAD
-    public Response findPetsByStatus( @QueryParam("status") List<String> status,@Context SecurityContext securityContext)
-=======
     public Response findPetsByStatus( @NotNull  @QueryParam("status") List<String> status,@Context SecurityContext securityContext)
->>>>>>> 93a63dbd
     throws NotFoundException {
         return delegate.findPetsByStatus(status,securityContext);
     }
@@ -116,26 +86,16 @@
     
     @Produces({ "application/xml", "application/json" })
     @io.swagger.annotations.ApiOperation(value = "Finds Pets by tags", notes = "Multiple tags can be provided with comma separated strings. Use tag1, tag2, tag3 for testing.", response = Pet.class, responseContainer = "List", authorizations = {
-<<<<<<< HEAD
-            @io.swagger.annotations.Authorization(value = "petstore_auth", scopes = {
-            @io.swagger.annotations.AuthorizationScope(scope = "write:pets", description = "modify pets in your account"),
-        @io.swagger.annotations.AuthorizationScope(scope = "read:pets", description = "read your pets")
-=======
         @io.swagger.annotations.Authorization(value = "petstore_auth", scopes = {
             @io.swagger.annotations.AuthorizationScope(scope = "write:pets", description = "modify pets in your account"),
             @io.swagger.annotations.AuthorizationScope(scope = "read:pets", description = "read your pets")
->>>>>>> 93a63dbd
         })
     }, tags={ "pet", })
     @io.swagger.annotations.ApiResponses(value = { 
         @io.swagger.annotations.ApiResponse(code = 200, message = "successful operation", response = Pet.class, responseContainer = "List"),
         
         @io.swagger.annotations.ApiResponse(code = 400, message = "Invalid tag value", response = Pet.class, responseContainer = "List") })
-<<<<<<< HEAD
-    public Response findPetsByTags( @QueryParam("tags") List<String> tags,@Context SecurityContext securityContext)
-=======
     public Response findPetsByTags( @NotNull  @QueryParam("tags") List<String> tags,@Context SecurityContext securityContext)
->>>>>>> 93a63dbd
     throws NotFoundException {
         return delegate.findPetsByTags(tags,securityContext);
     }
@@ -144,11 +104,7 @@
     
     @Produces({ "application/xml", "application/json" })
     @io.swagger.annotations.ApiOperation(value = "Find pet by ID", notes = "Returns a single pet", response = Pet.class, authorizations = {
-<<<<<<< HEAD
-            @io.swagger.annotations.Authorization(value = "api_key")
-=======
         @io.swagger.annotations.Authorization(value = "api_key")
->>>>>>> 93a63dbd
     }, tags={ "pet", })
     @io.swagger.annotations.ApiResponses(value = { 
         @io.swagger.annotations.ApiResponse(code = 200, message = "successful operation", response = Pet.class),
@@ -165,15 +121,9 @@
     @Consumes({ "application/json", "application/xml" })
     @Produces({ "application/xml", "application/json" })
     @io.swagger.annotations.ApiOperation(value = "Update an existing pet", notes = "", response = Void.class, authorizations = {
-<<<<<<< HEAD
-            @io.swagger.annotations.Authorization(value = "petstore_auth", scopes = {
-            @io.swagger.annotations.AuthorizationScope(scope = "write:pets", description = "modify pets in your account"),
-        @io.swagger.annotations.AuthorizationScope(scope = "read:pets", description = "read your pets")
-=======
         @io.swagger.annotations.Authorization(value = "petstore_auth", scopes = {
             @io.swagger.annotations.AuthorizationScope(scope = "write:pets", description = "modify pets in your account"),
             @io.swagger.annotations.AuthorizationScope(scope = "read:pets", description = "read your pets")
->>>>>>> 93a63dbd
         })
     }, tags={ "pet", })
     @io.swagger.annotations.ApiResponses(value = { 
@@ -182,11 +132,7 @@
         @io.swagger.annotations.ApiResponse(code = 404, message = "Pet not found", response = Void.class),
         
         @io.swagger.annotations.ApiResponse(code = 405, message = "Validation exception", response = Void.class) })
-<<<<<<< HEAD
-    public Response updatePet( Pet body,@Context SecurityContext securityContext)
-=======
     public Response updatePet(@ApiParam(value = "Pet object that needs to be added to the store" ,required=true) Pet body,@Context SecurityContext securityContext)
->>>>>>> 93a63dbd
     throws NotFoundException {
         return delegate.updatePet(body,securityContext);
     }
@@ -195,24 +141,14 @@
     @Consumes({ "application/x-www-form-urlencoded" })
     @Produces({ "application/xml", "application/json" })
     @io.swagger.annotations.ApiOperation(value = "Updates a pet in the store with form data", notes = "", response = Void.class, authorizations = {
-<<<<<<< HEAD
-            @io.swagger.annotations.Authorization(value = "petstore_auth", scopes = {
-            @io.swagger.annotations.AuthorizationScope(scope = "write:pets", description = "modify pets in your account"),
-        @io.swagger.annotations.AuthorizationScope(scope = "read:pets", description = "read your pets")
-=======
         @io.swagger.annotations.Authorization(value = "petstore_auth", scopes = {
             @io.swagger.annotations.AuthorizationScope(scope = "write:pets", description = "modify pets in your account"),
             @io.swagger.annotations.AuthorizationScope(scope = "read:pets", description = "read your pets")
->>>>>>> 93a63dbd
         })
     }, tags={ "pet", })
     @io.swagger.annotations.ApiResponses(value = { 
         @io.swagger.annotations.ApiResponse(code = 405, message = "Invalid input", response = Void.class) })
-<<<<<<< HEAD
-    public Response updatePetWithForm( @PathParam("petId") Long petId,@FormParam("name")  String name,@FormParam("status")  String status,@Context SecurityContext securityContext)
-=======
     public Response updatePetWithForm( @PathParam("petId") Long petId,@ApiParam(value = "Updated name of the pet")@FormParam("name")  String name,@ApiParam(value = "Updated status of the pet")@FormParam("status")  String status,@Context SecurityContext securityContext)
->>>>>>> 93a63dbd
     throws NotFoundException {
         return delegate.updatePetWithForm(petId,name,status,securityContext);
     }
@@ -221,15 +157,9 @@
     @Consumes({ "multipart/form-data" })
     @Produces({ "application/json" })
     @io.swagger.annotations.ApiOperation(value = "uploads an image", notes = "", response = ModelApiResponse.class, authorizations = {
-<<<<<<< HEAD
-            @io.swagger.annotations.Authorization(value = "petstore_auth", scopes = {
-            @io.swagger.annotations.AuthorizationScope(scope = "write:pets", description = "modify pets in your account"),
-        @io.swagger.annotations.AuthorizationScope(scope = "read:pets", description = "read your pets")
-=======
         @io.swagger.annotations.Authorization(value = "petstore_auth", scopes = {
             @io.swagger.annotations.AuthorizationScope(scope = "write:pets", description = "modify pets in your account"),
             @io.swagger.annotations.AuthorizationScope(scope = "read:pets", description = "read your pets")
->>>>>>> 93a63dbd
         })
     }, tags={ "pet", })
     @io.swagger.annotations.ApiResponses(value = { 
