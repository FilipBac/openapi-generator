package io.swagger.model;

import java.util.Objects;
import com.fasterxml.jackson.annotation.JsonProperty;
import com.fasterxml.jackson.annotation.JsonCreator;
import com.fasterxml.jackson.annotation.JsonValue;
import io.swagger.annotations.ApiModel;
import io.swagger.annotations.ApiModelProperty;
import java.util.HashMap;
import java.util.List;
import java.util.Map;





<<<<<<< HEAD
@javax.annotation.Generated(value = "io.swagger.codegen.languages.JavaInflectorServerCodegen", date = "2017-03-13T18:03:34.096+01:00")
=======

>>>>>>> b5be3f4a
public class MapTest   {
  @JsonProperty("map_map_of_string")
  private Map<String, Map<String, String>> mapMapOfString = new HashMap<String, Map<String, String>>();

  /**
   * Gets or Sets inner
   */
  public enum InnerEnum {
    UPPER("UPPER"),
    
    LOWER("lower");

    private String value;

    InnerEnum(String value) {
      this.value = value;
    }

    @Override
    @JsonValue
    public String toString() {
      return String.valueOf(value);
    }

    @JsonCreator
    public static InnerEnum fromValue(String text) {
      for (InnerEnum b : InnerEnum.values()) {
        if (String.valueOf(b.value).equals(text)) {
          return b;
        }
      }
      return null;
    }
  }

  @JsonProperty("map_of_enum_string")
  private Map<String, InnerEnum> mapOfEnumString = new HashMap<String, InnerEnum>();

  /**
   **/
  public MapTest mapMapOfString(Map<String, Map<String, String>> mapMapOfString) {
    this.mapMapOfString = mapMapOfString;
    return this;
  }

  
  @ApiModelProperty(example = "null", value = "")
  @JsonProperty("map_map_of_string")
  public Map<String, Map<String, String>> getMapMapOfString() {
    return mapMapOfString;
  }
  public void setMapMapOfString(Map<String, Map<String, String>> mapMapOfString) {
    this.mapMapOfString = mapMapOfString;
  }

  /**
   **/
  public MapTest mapOfEnumString(Map<String, InnerEnum> mapOfEnumString) {
    this.mapOfEnumString = mapOfEnumString;
    return this;
  }

  
  @ApiModelProperty(example = "null", value = "")
  @JsonProperty("map_of_enum_string")
  public Map<String, InnerEnum> getMapOfEnumString() {
    return mapOfEnumString;
  }
  public void setMapOfEnumString(Map<String, InnerEnum> mapOfEnumString) {
    this.mapOfEnumString = mapOfEnumString;
  }


  @Override
  public boolean equals(java.lang.Object o) {
    if (this == o) {
      return true;
    }
    if (o == null || getClass() != o.getClass()) {
      return false;
    }
    MapTest mapTest = (MapTest) o;
    return Objects.equals(mapMapOfString, mapTest.mapMapOfString) &&
        Objects.equals(mapOfEnumString, mapTest.mapOfEnumString);
  }

  @Override
  public int hashCode() {
    return Objects.hash(mapMapOfString, mapOfEnumString);
  }

  @Override
  public String toString() {
    StringBuilder sb = new StringBuilder();
    sb.append("class MapTest {\n");
    
    sb.append("    mapMapOfString: ").append(toIndentedString(mapMapOfString)).append("\n");
    sb.append("    mapOfEnumString: ").append(toIndentedString(mapOfEnumString)).append("\n");
    sb.append("}");
    return sb.toString();
  }

  /**
   * Convert the given object to string with each line indented by 4 spaces
   * (except the first line).
   */
  private String toIndentedString(java.lang.Object o) {
    if (o == null) {
      return "null";
    }
    return o.toString().replace("\n", "\n    ");
  }
}
<|MERGE_RESOLUTION|>--- conflicted
+++ resolved
@@ -14,11 +14,7 @@
 
 
 
-<<<<<<< HEAD
-@javax.annotation.Generated(value = "io.swagger.codegen.languages.JavaInflectorServerCodegen", date = "2017-03-13T18:03:34.096+01:00")
-=======
 
->>>>>>> b5be3f4a
 public class MapTest   {
   @JsonProperty("map_map_of_string")
   private Map<String, Map<String, String>> mapMapOfString = new HashMap<String, Map<String, String>>();
@@ -65,7 +61,7 @@
   }
 
   
-  @ApiModelProperty(example = "null", value = "")
+  @ApiModelProperty(value = "")
   @JsonProperty("map_map_of_string")
   public Map<String, Map<String, String>> getMapMapOfString() {
     return mapMapOfString;
@@ -82,7 +78,7 @@
   }
 
   
-  @ApiModelProperty(example = "null", value = "")
+  @ApiModelProperty(value = "")
   @JsonProperty("map_of_enum_string")
   public Map<String, InnerEnum> getMapOfEnumString() {
     return mapOfEnumString;
