package io.swagger.model;

import java.util.Objects;
import com.fasterxml.jackson.annotation.JsonProperty;
import com.fasterxml.jackson.annotation.JsonCreator;
import io.swagger.annotations.ApiModel;
import io.swagger.annotations.ApiModelProperty;



/**
 * Model for testing reserved words
 **/

@ApiModel(description = "Model for testing reserved words")
<<<<<<< HEAD
@javax.annotation.Generated(value = "io.swagger.codegen.languages.JavaInflectorServerCodegen", date = "2017-03-13T18:03:34.096+01:00")
=======

>>>>>>> b5be3f4a
public class ModelReturn   {
  @JsonProperty("return")
  private Integer _return = null;

  /**
   **/
  public ModelReturn _return(Integer _return) {
    this._return = _return;
    return this;
  }

  
  @ApiModelProperty(example = "null", value = "")
  @JsonProperty("return")
  public Integer getReturn() {
    return _return;
  }
  public void setReturn(Integer _return) {
    this._return = _return;
  }


  @Override
  public boolean equals(java.lang.Object o) {
    if (this == o) {
      return true;
    }
    if (o == null || getClass() != o.getClass()) {
      return false;
    }
    ModelReturn _return = (ModelReturn) o;
    return Objects.equals(_return, _return._return);
  }

  @Override
  public int hashCode() {
    return Objects.hash(_return);
  }

  @Override
  public String toString() {
    StringBuilder sb = new StringBuilder();
    sb.append("class ModelReturn {\n");
    
    sb.append("    _return: ").append(toIndentedString(_return)).append("\n");
    sb.append("}");
    return sb.toString();
  }

  /**
   * Convert the given object to string with each line indented by 4 spaces
   * (except the first line).
   */
  private String toIndentedString(java.lang.Object o) {
    if (o == null) {
      return "null";
    }
    return o.toString().replace("\n", "\n    ");
  }
}
<|MERGE_RESOLUTION|>--- conflicted
+++ resolved
@@ -13,11 +13,7 @@
  **/
 
 @ApiModel(description = "Model for testing reserved words")
-<<<<<<< HEAD
-@javax.annotation.Generated(value = "io.swagger.codegen.languages.JavaInflectorServerCodegen", date = "2017-03-13T18:03:34.096+01:00")
-=======
 
->>>>>>> b5be3f4a
 public class ModelReturn   {
   @JsonProperty("return")
   private Integer _return = null;
@@ -30,7 +26,7 @@
   }
 
   
-  @ApiModelProperty(example = "null", value = "")
+  @ApiModelProperty(value = "")
   @JsonProperty("return")
   public Integer getReturn() {
     return _return;
