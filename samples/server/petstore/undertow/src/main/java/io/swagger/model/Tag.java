package io.swagger.model;

import java.util.Objects;
import com.fasterxml.jackson.annotation.JsonProperty;
import com.fasterxml.jackson.annotation.JsonCreator;
import io.swagger.annotations.ApiModel;
import io.swagger.annotations.ApiModelProperty;



/**
 * A tag for a pet
 **/

@ApiModel(description = "A tag for a pet")
<<<<<<< HEAD
@javax.annotation.Generated(value = "io.swagger.codegen.languages.UndertowCodegen", date = "2017-03-27T16:05:34.245+08:00")
=======
@javax.annotation.Generated(value = "io.swagger.codegen.languages.UndertowCodegen")
>>>>>>> b91ff652
public class Tag   {
  
  private Long id = null;
  private String name = null;

  /**
   **/
  public Tag id(Long id) {
    this.id = id;
    return this;
  }

  
  @ApiModelProperty(value = "")
  @JsonProperty("id")
  public Long getId() {
    return id;
  }
  public void setId(Long id) {
    this.id = id;
  }

  /**
   **/
  public Tag name(String name) {
    this.name = name;
    return this;
  }

  
  @ApiModelProperty(value = "")
  @JsonProperty("name")
  public String getName() {
    return name;
  }
  public void setName(String name) {
    this.name = name;
  }


  @Override
  public boolean equals(java.lang.Object o) {
    if (this == o) {
      return true;
    }
    if (o == null || getClass() != o.getClass()) {
      return false;
    }
    Tag tag = (Tag) o;
    return Objects.equals(id, tag.id) &&
        Objects.equals(name, tag.name);
  }

  @Override
  public int hashCode() {
    return Objects.hash(id, name);
  }

  @Override
  public String toString() {
    StringBuilder sb = new StringBuilder();
    sb.append("class Tag {\n");
    
    sb.append("    id: ").append(toIndentedString(id)).append("\n");
    sb.append("    name: ").append(toIndentedString(name)).append("\n");
    sb.append("}");
    return sb.toString();
  }

  /**
   * Convert the given object to string with each line indented by 4 spaces
   * (except the first line).
   */
  private String toIndentedString(java.lang.Object o) {
    if (o == null) {
      return "null";
    }
    return o.toString().replace("\n", "\n    ");
  }
}
<|MERGE_RESOLUTION|>--- conflicted
+++ resolved
@@ -13,11 +13,7 @@
  **/
 
 @ApiModel(description = "A tag for a pet")
-<<<<<<< HEAD
-@javax.annotation.Generated(value = "io.swagger.codegen.languages.UndertowCodegen", date = "2017-03-27T16:05:34.245+08:00")
-=======
 @javax.annotation.Generated(value = "io.swagger.codegen.languages.UndertowCodegen")
->>>>>>> b91ff652
 public class Tag   {
   
   private Long id = null;
